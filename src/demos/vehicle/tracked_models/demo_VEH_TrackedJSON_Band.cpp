--- conflicted
+++ resolved
@@ -188,27 +188,16 @@
     // Create the vehicle Irrlicht application
     // ---------------------------------------
 
-<<<<<<< HEAD
     auto vis = chrono_types::make_shared<ChTrackedVehicleVisualSystemIrrlicht>();
     vis->SetWindowTitle("JSON Band-Tracked Vehicle Demo");
     vis->SetChaseCamera(ChVector<>(0, 0, 0), 6.0, 0.5);
-    ////vis->SetChaseCameraPosition(vehicle.GetVehiclePos() + ChVector<>(0, 2, 0));
+    ////vis->SetChaseCameraPosition(vehicle.GetPos() + ChVector<>(0, 2, 0));
     vis->SetChaseCameraMultipliers(1e-4, 10);
     vis->Initialize();
     vis->AddTypicalLights();
     vis->AddSkyBox();
     vis->AddLogo();
     vehicle.SetVisualSystem(vis);
-=======
-    ChTrackedVehicleIrrApp app(&vehicle, L"JSON Band-Tracked Vehicle Demo");
-    app.AddTypicalLights();
-    app.SetChaseCamera(ChVector<>(0, 0, 0), 6.0, 0.5);
-    ////app.SetChaseCameraPosition(vehicle.GetPos() + ChVector<>(0, 2, 0));
-    app.SetChaseCameraMultipliers(1e-4, 10);
-    app.SetTimestep(step_size);
-    app.AssetBindAll();
-    app.AssetUpdateAll();
->>>>>>> ab759812
 
     // ------------------------
     // Create the driver system
