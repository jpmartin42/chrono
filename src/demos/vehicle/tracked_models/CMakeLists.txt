#=============================================================================
# CMake configuration file for demos of various Chrono::Vehicle models.
# These example programs require Irrlicht run-time visualization.
#=============================================================================

if(NOT ENABLE_MODULE_IRRLICHT AND NOT ENABLE_MODULE_VSG)
    return()
endif()

#--------------------------------------------------------------
# List all demos

set(DEMOS
    demo_VEH_M113
<<<<<<< HEAD
    demo_VEH_Marder
    demo_VEH_TrackedJSON
    demo_VEH_TrackedJSON_Band
=======
>>>>>>> 87f811b0
)

if(ENABLE_MODULE_IRRLICHT)
   set(DEMOS ${DEMOS}
       demo_VEH_M113_DefSoil
       demo_VEH_Marder
       demo_VEH_TrackedJSON
       demo_VEH_TrackedJSON_Band   
   )

   if(ENABLE_MODULE_PARDISO_MKL OR ENABLE_MODULE_MUMPS)
       set(DEMOS ${DEMOS}
           demo_VEH_M113_Band
       )
   endif()
endif()

#--------------------------------------------------------------
# Include directories, compiler flags, libraries

set(COMPILER_FLAGS "${CH_CXX_FLAGS}")
set(LINKER_FLAGS "${CH_LINKERFLAG_EXE}")
list(APPEND LIBS "ChronoEngine")
list(APPEND LIBS "ChronoEngine_vehicle")
list(APPEND LIBS "ChronoModels_vehicle")

if(ENABLE_MODULE_IRRLICHT)
    include_directories(${CH_IRRLICHTINC})
    set(COMPILER_FLAGS "${COMPILER_FLAGS} ${CH_IRRLICHT_CXX_FLAGS}")
    list(APPEND LIBS "ChronoEngine_irrlicht")
    list(APPEND LIBS "ChronoEngine_vehicle_irrlicht")
endif()

if(ENABLE_MODULE_VSG)
    set(CMAKE_CXX_STANDARD 17)

    include_directories(${CH_VSG_INCLUDES})
    list(APPEND LIBS "ChronoEngine_vsg")
    list(APPEND LIBS "ChronoEngine_vehicle_vsg")
endif()

if(ENABLE_MODULE_PARDISO_MKL)
    include_directories(${CH_MKL_INCLUDES})
    set(COMPILER_FLAGS "${COMPILER_FLAGS} ${CH_MKL_CXX_FLAGS}")
    set(LINKER_FLAGS "${LINKER_FLAGS} ${CH_MKL_LINK_FLAGS}")
    list(APPEND LIBS "ChronoEngine_pardisomkl")
endif()

if(ENABLE_MODULE_MUMPS)
    include_directories(${CH_MUMPS_INCLUDES})
    list(APPEND LIBS "ChronoEngine_mumps")
endif()

#--------------------------------------------------------------
# Create the executables

foreach(PROGRAM ${DEMOS})
    message(STATUS "...add ${PROGRAM}")

    add_executable(${PROGRAM} ${PROGRAM}.cpp ../SetChronoSolver.h)
    source_group("" FILES ${PROGRAM}.cpp ../SetChronoSolver.h)

    set_target_properties(${PROGRAM} PROPERTIES COMPILE_FLAGS "${COMPILER_FLAGS}" LINK_FLAGS "${LINKER_FLAGS}")
    if(APPLE)
      set_target_properties(${PROGRAM} PROPERTIES MACOSX_BUNDLE_INFO_PLIST ${MACOSX_BUNDLE_INFO_PLIST})
    endif()
    set_property(TARGET ${PROGRAM} PROPERTY VS_DEBUGGER_WORKING_DIRECTORY "$<TARGET_FILE_DIR:${PROGRAM}>")
    target_link_libraries(${PROGRAM} ${LIBS})

    install(TARGETS ${PROGRAM} DESTINATION ${CH_INSTALL_DEMO})
endforeach()<|MERGE_RESOLUTION|>--- conflicted
+++ resolved
@@ -12,17 +12,10 @@
 
 set(DEMOS
     demo_VEH_M113
-<<<<<<< HEAD
-    demo_VEH_Marder
-    demo_VEH_TrackedJSON
-    demo_VEH_TrackedJSON_Band
-=======
->>>>>>> 87f811b0
 )
 
 if(ENABLE_MODULE_IRRLICHT)
    set(DEMOS ${DEMOS}
-       demo_VEH_M113_DefSoil
        demo_VEH_Marder
        demo_VEH_TrackedJSON
        demo_VEH_TrackedJSON_Band   
