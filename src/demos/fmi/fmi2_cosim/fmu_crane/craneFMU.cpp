// =============================================================================
// PROJECT CHRONO - http://projectchrono.org
//
// Copyright (c) 2023 projectchrono.org
// All rights reserved.
//
// Use of this source code is governed by a BSD-style license that can be found
// in the LICENSE file at the top level of the distribution and at
// http://projectchrono.org/license-chrono.txt.
//
// =============================================================================
// Authors: Radu Serban
// =============================================================================

#include <cassert>
#include <map>
#include <algorithm>

#include "chrono/physics/ChLoadContainer.h"
#include "chrono/solver/ChDirectSolverLS.h"
#include "chrono/serialization/ChArchive.h"

#include "craneFMU.h"

using namespace chrono;
using namespace chrono::fmi2;

// -----------------------------------------------------------------------------

// Create an instance of this FMU
::fmi2::FmuComponentBase* ::fmi2::fmi2InstantiateIMPL(fmi2String instanceName,
                                                      fmi2Type fmuType,
                                                      fmi2String fmuGUID,
                                                      fmi2String fmuResourceLocation,
                                                      const fmi2CallbackFunctions* functions,
                                                      fmi2Boolean visible,
                                                      fmi2Boolean loggingOn) {
    return new FmuComponent(instanceName, fmuType, fmuGUID, fmuResourceLocation, functions, visible, loggingOn);
}

// -----------------------------------------------------------------------------

FmuComponent::FmuComponent(fmi2String instanceName,
                           fmi2Type fmuType,
                           fmi2String fmuGUID,
                           fmi2String fmuResourceLocation,
                           const fmi2CallbackFunctions* functions,
                           fmi2Boolean visible,
                           fmi2Boolean loggingOn)
    : FmuChronoComponentBase(instanceName, fmuType, fmuGUID, fmuResourceLocation, functions, visible, loggingOn) {
    // Initialize FMU type
    initializeType(fmuType);

    // Set start values for FMU input and output variables
    F = 0;
    s = 0;
    sd = 0;

    // Set FIXED PARAMETERS for this FMU
    AddFmuVariable(&crane_mass, "crane_mass", FmuVariable::Type::Real, "kg", "crane mass",                   //
                   FmuVariable::CausalityType::parameter, FmuVariable::VariabilityType::fixed);              //
    AddFmuVariable(&crane_length, "crane_length", FmuVariable::Type::Real, "m", "crane length",              //
                   FmuVariable::CausalityType::parameter, FmuVariable::VariabilityType::fixed);              //
    AddFmuVariable(&pend_mass, "pend_mass", FmuVariable::Type::Real, "kg", "pendulum mass",                  //
                   FmuVariable::CausalityType::parameter, FmuVariable::VariabilityType::fixed);              //
    AddFmuVariable(&pend_length, "pend_length", FmuVariable::Type::Real, "m", "pendulum length",             //
                   FmuVariable::CausalityType::parameter, FmuVariable::VariabilityType::fixed);              //
    AddFmuVariable(&init_crane_angle, "crane_angle", FmuVariable::Type::Real, "rad", "initial crane angle",  //
                   FmuVariable::CausalityType::parameter, FmuVariable::VariabilityType::fixed);              //

    // Set FIXED CALCULATED PARAMETERS for this FMU
    AddFmuVariable(&init_F, "init_F", FmuVariable::Type::Real, "N", "initial load",                        //
                   FmuVariable::CausalityType::calculatedParameter, FmuVariable::VariabilityType::fixed);  //

    // Set CONTINOUS OUTPUTS for this FMU
    AddFmuVariable(&s, "s", FmuVariable::Type::Real, "m", "actuator length",                       //
                   FmuVariable::CausalityType::output, FmuVariable::VariabilityType::continuous);  //
    AddFmuVariable(&sd, "sd", FmuVariable::Type::Real, "m/s", "actuator length rate",              //
                   FmuVariable::CausalityType::output, FmuVariable::VariabilityType::continuous);  //

    // Set CONTINOUS INPUTS for this FMU
    AddFmuVariable(&F, "F", FmuVariable::Type::Real, "N", "actuator force",                       //
                   FmuVariable::CausalityType::input, FmuVariable::VariabilityType::continuous);   //

    // Specify variable dependencies
    DeclareVariableDependencies("init_F", {"crane_mass", "crane_length", "crane_angle", "pend_mass", "pend_length"});
    DeclareVariableDependencies("s", {"crane_length", "crane_angle", "pend_length"});
    DeclareVariableDependencies("sd", {"crane_length", "crane_angle", "pend_length"});

#ifdef CHRONO_IRRLICHT
    if (visible == fmi2True)
        vis_sys = chrono_types::make_shared<irrlicht::ChVisualSystemIrrlicht>();
#else
    if (visible)
        std::cout << "The FMU was not built with run-time visualization support. Visualization disabled." << std::endl;
#endif

    // Specify functions to process input variables (at beginning of step)
    AddPreStepFunction([this]() { this->ProcessActuatorForce(); });

    // Specify functions to calculate FMU outputs (at end of step)
    AddPostStepFunction([this]() { this->CalculateActuatorLength(); });
}

void FmuComponent::ProcessActuatorForce() {
    // Set actuator force (F received from outside)
    const auto& P1 = m_point_ground;
    auto P2 = m_crane->TransformPointLocalToParent(m_point_crane);
    ChVector3d dir = (P2 - P1).GetNormalized();
    ChVector3d force = F * dir;
    m_external_load->SetForce(force, false);
    m_external_load->SetApplicationPoint(P2, false);
}

void FmuComponent::CalculateActuatorLength() {
    const auto& P1 = m_point_ground;
    const auto& V1 = VNULL;

    auto P2 = this->m_crane->TransformPointLocalToParent(m_point_crane);
    auto V2 = this->m_crane->PointSpeedLocalToParent(m_point_crane);

    ChVector3d dir = (P2 - P1).GetNormalized();

    s = (P2 - P1).Length();   // actuator length
    sd = Vdot(dir, V2 - V1);  // actuator length rate
}

void FmuComponent::preModelDescriptionExport() {
    exitInitializationModeIMPL();
}

void FmuComponent::postModelDescriptionExport() {}

fmi2Status FmuComponent::enterInitializationModeIMPL() {
    return fmi2Status::fmi2OK;
}

fmi2Status FmuComponent::exitInitializationModeIMPL() {
    // Hardcoded mount points
    m_point_ground = ChVector3d(std::sqrt(3.0) / 2, 0, 0);
    m_point_crane = ChVector3d(0, 0, 0);

    // Initial crane and pendulum positions
    ChVector3d crane_pos(0.5 * crane_length * std::cos(init_crane_angle), 0,
                         0.5 * crane_length * std::sin(init_crane_angle));
    ChVector3d pend_pos = 2.0 * crane_pos + ChVector3d(0, 0, -pend_length);

    // Set gravitational acceleration
    ChVector3d Gacc(0, 0, -9.8);
    sys.SetGravitationalAcceleration(Gacc);

    // Estimate initial required force (moment balance about crane pivot)
    auto Gtorque = Vcross(crane_mass * Gacc, crane_pos) + Vcross(pend_mass * Gacc, pend_pos);
    auto dir = (crane_pos - m_point_ground).GetNormalized();
    init_F = Gtorque.Length() / Vcross(dir, crane_pos).Length();  // mass balance about crane pivot

    // Visualization of connection points
    auto connection_sph = chrono_types::make_shared<ChVisualShapeSphere>(0.02);
    connection_sph->SetColor(ChColor(0.7f, 0.3f, 0.3f));

    // Create bodies
    auto ground = chrono_types::make_shared<ChBody>();
    ground->SetFixed(true);
    ground->AddVisualShape(connection_sph, ChFrame<>());
    ground->AddVisualShape(connection_sph, ChFrame<>(m_point_ground, QUNIT));
    sys.AddBody(ground);

    m_crane = chrono_types::make_shared<ChBody>();
    m_crane->SetMass(crane_mass);
    m_crane->SetPos(crane_pos);
    m_crane->SetRot(QuatFromAngleY(-init_crane_angle));
    m_crane->AddVisualShape(connection_sph, ChFrame<>(m_point_crane, QUNIT));
    m_crane->AddVisualShape(connection_sph, ChFrame<>(ChVector3d(crane_length / 2, 0, 0), QUNIT));
    auto crane_cyl = chrono_types::make_shared<ChVisualShapeCylinder>(0.015, crane_length);
    m_crane->AddVisualShape(crane_cyl, ChFrame<>(VNULL, QuatFromAngleY(CH_PI_2)));
    sys.AddBody(m_crane);

    auto ball = chrono_types::make_shared<ChBody>();
    ball->SetMass(pend_mass);
    ball->SetPos(pend_pos);
    auto ball_sph = chrono_types::make_shared<ChVisualShapeSphere>(0.04);
    ball->AddVisualShape(ball_sph);
    auto ball_cyl = chrono_types::make_shared<ChVisualShapeCylinder>(0.005, pend_length);
    ball->AddVisualShape(ball_cyl, ChFrame<>(ChVector3d(0, 0, pend_length / 2), QUNIT));
    sys.AddBody(ball);

    // Create joints
    auto rev_joint = chrono_types::make_shared<ChLinkRevolute>();
    rev_joint->Initialize(ground, m_crane, ChFrame<>(VNULL, QuatFromAngleX(CH_PI_2)));
    sys.AddLink(rev_joint);

    auto sph_joint = chrono_types::make_shared<ChLinkLockSpherical>();
    sph_joint->Initialize(m_crane, ball, ChFrame<>(2.0 * crane_pos, QUNIT));
    sys.AddLink(sph_joint);

    // Create an external force load on crane
    auto load_container = std::make_shared<ChLoadContainer>();
    m_external_load = chrono_types::make_shared<ChLoadBodyForce>(m_crane, VNULL, false, VNULL, false);
    load_container->Add(m_external_load);
    sys.Add(load_container);

    // Set solver and integrator
    auto solver = chrono_types::make_shared<ChSolverSparseQR>();
    sys.SetSolver(solver);
    solver->UseSparsityPatternLearner(true);
    solver->LockSparsityPattern(true);
    solver->SetVerbose(false);

    sys.SetTimestepperType(ChTimestepper::Type::EULER_IMPLICIT);
    auto integrator = std::static_pointer_cast<chrono::ChTimestepperEulerImplicit>(sys.GetTimestepper());
    integrator->SetMaxIters(50);
    integrator->SetAbsTolerances(1e-4, 1e2);

    // Initialize FMU outputs (in case they are queried before the first step)
    CalculateActuatorLength();

    // Initialize runtime visualization (if requested and if available)
#ifdef CHRONO_IRRLICHT
    if (vis_sys) {
        sendToLog("Enable run-time visualization", fmi2Status::fmi2OK, "logAll");
        vis_sys->AttachSystem(&sys);
        vis_sys->SetWindowSize(800, 600);
        vis_sys->SetWindowTitle("Hydraulic crane");
        vis_sys->SetCameraVertical(CameraVerticalDir::Z);
        vis_sys->Initialize();
        vis_sys->AddCamera(ChVector3d(0.5, -1, 0.5), ChVector3d(0.5, 0, 0.5));
        vis_sys->AddTypicalLights();
    }
#endif

<<<<<<< HEAD
    sys.DoAssembly(AssemblyLevel::FULL);

    return fmi2Status::fmi2OK;
=======
    sys.DoAssembly(AssemblyAnalysis::Level::FULL);
>>>>>>> ac26504b
}

fmi2Status FmuComponent::doStepIMPL(fmi2Real currentCommunicationPoint,
                                    fmi2Real communicationStepSize,
                                    fmi2Boolean noSetFMUStatePriorToCurrentPoint) {
    // Advance FMU state to next communication point
    while (m_time < currentCommunicationPoint + communicationStepSize) {
        fmi2Real step_size = std::min((currentCommunicationPoint + communicationStepSize - m_time),
                                      std::min(communicationStepSize, m_stepSize));

#ifdef CHRONO_IRRLICHT
        if (vis_sys) {
            auto status = vis_sys->Run();
            if (!status)
                return fmi2Discard;
            vis_sys->BeginScene(true, true, ChColor(0.33f, 0.6f, 0.78f));
            vis_sys->Render();
            vis_sys->EndScene();
        }
#endif

        sys.DoStepDynamics(step_size);
        ////sendToLog("time: " + std::to_string(m_time) + "\n", fmi2Status::fmi2OK, "logAll");

        m_time += step_size;
    }

    return fmi2Status::fmi2OK;
}<|MERGE_RESOLUTION|>--- conflicted
+++ resolved
@@ -228,13 +228,9 @@
     }
 #endif
 
-<<<<<<< HEAD
-    sys.DoAssembly(AssemblyLevel::FULL);
+    sys.DoAssembly(AssemblyAnalysis::Level::FULL);
 
     return fmi2Status::fmi2OK;
-=======
-    sys.DoAssembly(AssemblyAnalysis::Level::FULL);
->>>>>>> ac26504b
 }
 
 fmi2Status FmuComponent::doStepIMPL(fmi2Real currentCommunicationPoint,
