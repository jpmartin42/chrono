# Demo programs for simulations with models from the Chrono::Robots library
# ------------------------------------------------------------------------------

message(STATUS "Demo programs for ROBOT models...")

if(NOT ENABLE_MODULE_VEHICLE)
  message(STATUS "  Warning: the ROBOT demos require Chrono::Vehicle!")
  return()
endif()

# ------------------------------------------------------------------------------

set(DEMOS
    demo_ROBOT_Curiosity_Rigid
    demo_ROBOT_Curiosity_SCM    
    demo_ROBOT_Turtlebot_Rigid
    demo_ROBOT_Viper_Rigid
    demo_ROBOT_Viper_SCM
    demo_ROBOT_Cobra_Rigid
    demo_ROBOT_Rassor_Rigid
<<<<<<< HEAD
=======
    demo_ROBOT_Rassor_SCM
>>>>>>> 145317fa
)

if(ENABLE_MODULE_IRRLICHT)
  set(DEMOS ${DEMOS}
      demo_ROBOT_LittleHexy
  )
endif()

if(ENABLE_MODULE_PARSERS)
  set(DEMOS ${DEMOS}
      demo_ROBOT_UnitreeGo1_Rigid
  )
endif()


if(ENABLE_MODULE_SENSOR AND ENABLE_MODULE_IRRLICHT)
  set(DEMOS ${DEMOS}
      demo_ROBOT_Curiosity_SCM_Sensor
      demo_ROBOT_Viper_SCM_Sensor
  )
endif()

if(ENABLE_MODULE_FSI)
  set(DEMOS ${DEMOS}
      demo_ROBOT_Viper_SPH
      demo_ROBOT_Rassor_SPH
  )
endif()

# ------------------------------------------------------------------------------
# Include directories, compiler flags, libraries

set(COMPILER_FLAGS "${CH_CXX_FLAGS}")
set(LINKER_FLAGS "${CH_LINKERFLAG_EXE}")
list(APPEND LIBS "ChronoEngine")
list(APPEND LIBS "ChronoEngine_vehicle")
list(APPEND LIBS "ChronoModels_robot")

if(ENABLE_MODULE_IRRLICHT)
    include_directories(${CH_IRRLICHT_INCLUDES})
    set(COMPILER_FLAGS "${COMPILER_FLAGS} ${CH_IRRLICHT_CXX_FLAGS}")
    list(APPEND LIBS "ChronoEngine_irrlicht")
    list(APPEND LIBS "ChronoEngine_vehicle_irrlicht")
endif()

if(ENABLE_MODULE_VSG)
    include_directories(${CH_VSG_INCLUDES})
    list(APPEND LIBS "ChronoEngine_vsg")
    list(APPEND LIBS "ChronoEngine_vehicle_vsg")
endif()

if(ENABLE_MODULE_OPENGL)
    include_directories(${CH_OPENGL_INCLUDES})
    list(APPEND LIBS "ChronoEngine_opengl")
endif()

if(ENABLE_MODULE_SENSOR)
  include_directories(${CH_SENSOR_INCLUDES})
  list(APPEND LIBS "ChronoEngine_sensor")
endif()

if(ENABLE_MODULE_FSI)
  include_directories(${CH_FSI_INCLUDES})
  list(APPEND LIBS "ChronoEngine_fsi")
endif()

#--------------------------------------------------------------
# OS-specific settings

if(${CMAKE_SYSTEM_NAME} MATCHES "Darwin")
  set(CH_LINKERFLAG_EXE  "${CH_LINKERFLAG_EXE} -framework IOKit -framework Cocoa -framework OpenGL")
endif()

# ------------------------------------------------------------------------------
# Add all executables
# ------------------------------------------------------------------------------

foreach(PROGRAM ${DEMOS})
    message(STATUS "...add ${PROGRAM}")

    add_executable(${PROGRAM} ${PROGRAM}.cpp)
    source_group("" FILES ${PROGRAM}.cpp)

    set_target_properties(${PROGRAM} PROPERTIES COMPILE_FLAGS "${COMPILER_FLAGS}" LINK_FLAGS "${LINKER_FLAGS}")
    if(APPLE)
      set_target_properties(${PROGRAM} PROPERTIES MACOSX_BUNDLE_INFO_PLIST ${MACOSX_BUNDLE_INFO_PLIST})
    endif()
    set_property(TARGET ${PROGRAM} PROPERTY VS_DEBUGGER_WORKING_DIRECTORY "$<TARGET_FILE_DIR:${PROGRAM}>")
    target_link_libraries(${PROGRAM} ${LIBS})

    install(TARGETS ${PROGRAM} DESTINATION ${CH_INSTALL_DEMO})
endforeach()

# ------------------------------------------------------------------------------
# Add subdirectories

add_subdirectory(robosimian)<|MERGE_RESOLUTION|>--- conflicted
+++ resolved
@@ -18,10 +18,7 @@
     demo_ROBOT_Viper_SCM
     demo_ROBOT_Cobra_Rigid
     demo_ROBOT_Rassor_Rigid
-<<<<<<< HEAD
-=======
     demo_ROBOT_Rassor_SCM
->>>>>>> 145317fa
 )
 
 if(ENABLE_MODULE_IRRLICHT)
