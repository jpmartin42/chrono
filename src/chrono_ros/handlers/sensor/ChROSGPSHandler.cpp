// =============================================================================
// PROJECT CHRONO - http://projectchrono.org
//
// Copyright (c) 2023 projectchrono.org
// All rights reserved.
//
// Use of this source code is governed by a BSD-style license that can be found
// in the LICENSE file at the top level of the distribution and at
// http://projectchrono.org/license-chrono.txt.
//
// =============================================================================
// Authors: Aaron Young
// =============================================================================
//
// ROS Handler for communicating gps information
//
// =============================================================================

#include "chrono_ros/handlers/sensor/ChROSGPSHandler.h"

#include "chrono_ros/handlers/ChROSHandlerUtilities.h"
#include "chrono_ros/handlers/sensor/ChROSSensorHandlerUtilities.h"

#include "chrono_sensor/filters/ChFilterAccess.h"

using namespace chrono::sensor;

namespace chrono {
namespace ros {

ChROSGPSHandler::ChROSGPSHandler(std::shared_ptr<ChGPSSensor> gps, const std::string& topic_name)
    : ChROSGPSHandler(gps->GetUpdateRate(), gps, topic_name) {}

ChROSGPSHandler::ChROSGPSHandler(double update_rate, std::shared_ptr<ChGPSSensor> gps, const std::string& topic_name)
    : ChROSHandler(update_rate), m_gps(gps), m_topic_name(topic_name) {}

bool ChROSGPSHandler::Initialize(std::shared_ptr<ChROSInterface> interface) {
    if (!ChROSSensorHandlerUtilities::CheckSensorHasFilter<ChFilterGPSAccess, ChFilterGPSAccessName>(m_gps)) {
        return false;
    }

    if (!ChROSHandlerUtilities::CheckROSTopicName(interface, m_topic_name)) {
        return false;
    }

    m_publisher = interface->GetNode()->create_publisher<sensor_msgs::msg::NavSatFix>(m_topic_name, 1);

    m_gps_msg.header.frame_id = m_gps->GetName();

    return true;
}

void ChROSGPSHandler::Tick(double time) {
    auto gps_ptr = m_gps->GetMostRecentBuffer<UserGPSBufferPtr>();
    if (!gps_ptr->Buffer) {
        // TODO: Is this supposed to happen?
        std::cout << "GPS buffer is not ready. Not ticking." << std::endl;
        return;
    }

    GPSData gps_data = gps_ptr->Buffer[0];
    m_gps_msg.header.stamp = ChROSHandlerUtilities::GetROSTimestamp(gps_data.Time);
    m_gps_msg.latitude = gps_data.Latitude;
    m_gps_msg.longitude = gps_data.Longitude;
    m_gps_msg.altitude = gps_data.Altitude;

    // Update the covariance matrix
    // The ChGPSSensor does not currently support covariances, so we'll
    // use the imu message to store a rolling average of the covariance
    m_gps_msg.position_covariance = CalculateCovariance(gps_data);
    m_gps_msg.position_covariance_type = sensor_msgs::msg::NavSatFix::COVARIANCE_TYPE_APPROXIMATED;

    m_publisher->publish(m_gps_msg);
}

std::array<double, 9> ChROSGPSHandler::CalculateCovariance(const GPSData& gps_data) {
    auto gps_coord = chrono::ChVector3d(gps_data.Latitude, gps_data.Longitude, gps_data.Altitude);
    auto gps_reference = m_gps->GetGPSReference();
    chrono::sensor::GPS2Cartesian(gps_coord, gps_reference);
    auto enu_data = gps_coord;

    std::array<double, 3> enu_data_array = {enu_data.x(), enu_data.y(), enu_data.z()};

    // Update the running average
<<<<<<< HEAD
    for (int i = 0; i < 3; i++)
        m_running_average[i] += (enu_data_array[i] - m_running_average[i]) / (m_tick_count + 1);
=======
    for (int i = 0; i < 3; i++) 
        m_running_average[i] += (enu_data_array[i] - m_running_average[i]) / (GetTickCount() + 1);
>>>>>>> f5c033de

    // Calculate and return the covariance
    auto count = (GetTickCount() > 1 ? GetTickCount() - 1 : 1);  // Avoid divide by zero (if only one tick, count = 1)
    return ChROSSensorHandlerUtilities::CalculateCovariance(enu_data_array, m_running_average, count);
}

}  // namespace ros
}  // namespace chrono<|MERGE_RESOLUTION|>--- conflicted
+++ resolved
@@ -82,13 +82,8 @@
     std::array<double, 3> enu_data_array = {enu_data.x(), enu_data.y(), enu_data.z()};
 
     // Update the running average
-<<<<<<< HEAD
     for (int i = 0; i < 3; i++)
-        m_running_average[i] += (enu_data_array[i] - m_running_average[i]) / (m_tick_count + 1);
-=======
-    for (int i = 0; i < 3; i++) 
         m_running_average[i] += (enu_data_array[i] - m_running_average[i]) / (GetTickCount() + 1);
->>>>>>> f5c033de
 
     // Calculate and return the covariance
     auto count = (GetTickCount() > 1 ? GetTickCount() - 1 : 1);  // Avoid divide by zero (if only one tick, count = 1)
