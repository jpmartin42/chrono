--- conflicted
+++ resolved
@@ -80,11 +80,7 @@
 
     // Update the running average
     for (int i = 0; i < 3; i++)
-<<<<<<< HEAD
-        m_running_average[i] += (imu_data_array[i] - m_running_average[i]) / (m_tick_count + 1);
-=======
         m_running_average[i] += (imu_data_array[i] - m_running_average[i]) / (GetTickCount() + 1);
->>>>>>> f5c033de
 
     // Calculate and return the covariance
     auto count = (GetTickCount() > 1 ? GetTickCount() - 1 : 1);  // Avoid divide by zero (if only one tick, count = 1)
