--- conflicted
+++ resolved
@@ -137,7 +137,7 @@
     // Extract the sensor type.
     assert(d.HasMember("Template"));
     std::string subtype = d["Template"].GetString();
-    if (!subtype.compare("Camera") == 0) {
+    if (subtype.compare("Camera") != 0) {
         throw ChException("ChUtilsJSON::ReadCameraSensorJSON: Sensor type of " + subtype + " must be Camera.");
     }
 
@@ -193,7 +193,7 @@
     // Extract the sensor type.
     assert(d.HasMember("Template"));
     std::string subtype = d["Template"].GetString();
-    if (!subtype.compare("GPS") == 0) {
+    if (subtype.compare("GPS") != 0) {
         throw ChException("ChUtilsJSON::ReadGPSSensorJSON: Sensor type of " + subtype + " must be GPS.");
     }
 
@@ -220,11 +220,11 @@
     return gps;
 }
 
-<<<<<<< HEAD
 std::shared_ptr<ChAccelerometerSensor> ReadAccelerometerSensorJSON(const std::string& filename,
                                                                    std::shared_ptr<chrono::ChBody> parent,
                                                                    chrono::ChFrame<double> offsetPose) {
-    Document d = ReadFileJSON(filename);
+    Document d;
+    ReadFileJSON(filename, d);
     if (d.IsNull())
         return nullptr;
 
@@ -236,7 +236,7 @@
     // Extract the sensor type.
     assert(d.HasMember("Template"));
     std::string subtype = d["Template"].GetString();
-    if (!subtype.compare("Accelerometer") == 0) {
+    if (subtype.compare("Accelerometer") != 0) {
         throw ChException("ChUtilsJSON::ReadAccelerometerSensorJSON: Sensor type of " + subtype +
                           " must be Accelerometer.");
     }
@@ -265,7 +265,8 @@
 std::shared_ptr<ChGyroscopeSensor> ReadGyroscopeSensorJSON(const std::string& filename,
                                                            std::shared_ptr<chrono::ChBody> parent,
                                                            chrono::ChFrame<double> offsetPose) {
-    Document d = ReadFileJSON(filename);
+    Document d;
+    ReadFileJSON(filename, d);
     if (d.IsNull())
         return nullptr;
 
@@ -277,7 +278,7 @@
     // Extract the sensor type.
     assert(d.HasMember("Template"));
     std::string subtype = d["Template"].GetString();
-    if (!subtype.compare("Gyroscope") == 0) {
+    if (subtype.compare("Gyroscope") != 0) {
         throw ChException("ChUtilsJSON::ReadGyroscopeSensorJSON: Sensor type of " + subtype + " must be Gyroscope.");
     }
 
@@ -305,14 +306,8 @@
 std::shared_ptr<ChMagnetometerSensor> ReadMagnetometerSensorJSON(const std::string& filename,
                                                                  std::shared_ptr<chrono::ChBody> parent,
                                                                  chrono::ChFrame<double> offsetPose) {
-    Document d = ReadFileJSON(filename);
-=======
-std::shared_ptr<ChIMUSensor> ReadIMUSensorJSON(const std::string& filename,
-                                               std::shared_ptr<chrono::ChBody> parent,
-                                               chrono::ChFrame<double> offsetPose) {
-    Document d;
-    ReadFileJSON(filename, d);
->>>>>>> 7b0f0924
+    Document d;
+    ReadFileJSON(filename, d);
     if (d.IsNull())
         return nullptr;
 
@@ -324,7 +319,7 @@
     // Extract the sensor type.
     assert(d.HasMember("Template"));
     std::string subtype = d["Template"].GetString();
-    if (!subtype.compare("Magnetometer") == 0) {
+    if (subtype.compare("Magnetometer") != 0) {
         throw ChException("ChUtilsJSON::ReadMagnetometerSensorJSON: Sensor type of " + subtype +
                           " must be Magnetometer.");
     }
@@ -368,7 +363,7 @@
     // Extract the sensor type.
     assert(d.HasMember("Template"));
     std::string subtype = d["Template"].GetString();
-    if (!subtype.compare("Lidar") == 0) {
+    if (subtype.compare("Lidar") != 0) {
         throw ChException("ChUtilsJSON::ReadLidarSensorJSON: Sensor type of " + subtype + " must be Lidar.");
     }
 
