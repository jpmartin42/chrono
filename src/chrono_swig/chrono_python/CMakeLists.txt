#=============================================================================
# CMake configuration file for the Chrono Python module
#
# Cannot be used stand-alone (it's loaded by CMake config. file in parent dir.)
#=============================================================================

option(ENABLE_MODULE_PYTHON "Enable the Chrono Python module" OFF)

# Return now if this module is not enabled
if(NOT ENABLE_MODULE_PYTHON)
  mark_as_advanced(FORCE SWIG_EXECUTABLE)
  return()
endif()

message(STATUS "\n==== Chrono Python module ====\n")

mark_as_advanced(CLEAR SWIG_EXECUTABLE)

# Python package name
set(CHPY_PACKAGENAME pychrono)


if(DEFINED CH_CONDA_INSTALL)

  message(STATUS "Configure Pychrono for Conda packaging")

  if (NOT DEFINED CH_INSTALL_PYTHON_PACKAGE)
    message(FATAL_ERROR "Installation directory not specified. Set CH_INSTALL_PYTHON_PACKAGE")
  else()
    message(STATUS "Override the CH_INSTALL_PYTHON with CH_INSTALL_PYTHON_PACKAGE")
    set (CH_INSTALL_PYTHON "${CH_INSTALL_PYTHON_PACKAGE}")
  endif()

  if (NOT DEFINED CH_PYCHRONO_DATA_PATH)
    message(FATAL_ERROR "Relative path to Chrono data/ directory not specified. Set CH_PYCHRONO_DATA_PATH")
  endif()

  if (NOT DEFINED CH_PYCHRONO_SHADER_PATH)
    message(FATAL_ERROR "Relative path to Chrono::Sensor shaders/ directory not specified. Set CH_PYCHRONO_SHADER_PATH")
  endif()

endif()

#-----------------------------------------------------------------------------
# CMake policy settings
# TODO: switch to new behavior
#-----------------------------------------------------------------------------

# this to fix warnings about the use of SWIG_MODULE_${mymodulename}_REAL_NAME with CMake version >= 3.13
if(POLICY CMP0078)
    cmake_policy(SET CMP0078 OLD)
endif()

# UseSWIG honors SWIG_MODULE_NAME via -module flag.
if(POLICY CMP0086)
    cmake_policy(SET CMP0086 OLD)
endif()

#-----------------------------------------------------------------------------
# Enable debugging CMake output
#-----------------------------------------------------------------------------

set(DBG_SCRIPT false)

#-----------------------------------------------------------------------------
# Find PYTHON
#-----------------------------------------------------------------------------

message(STATUS "...find Python")

set(Python_ADDITIONAL_VERSIONS 3.4)
find_package(PythonInterp REQUIRED)
find_package(PythonLibs ${PYTHON_VERSION_STRING} EXACT)

get_filename_component(CH_PYTHONDIR "${PYTHON_EXECUTABLE}" PATH)
set(CH_PYTHONINC "${PYTHON_INCLUDE_DIR}")
set(CH_PYTHONLIB "${PYTHON_LIBRARIES}")

if (DBG_SCRIPT)
  message("CH_PYTHONDIR:   ${CH_PYTHONDIR}")
  message("CH_PYTHONINC:   ${CH_PYTHONINC}")
  message("CH_PYTHONLIB:   ${CH_PYTHONLIB}")
endif()

# Let some variables be visible also from outside this directory
set(CH_PYTHONDIR  "${CH_PYTHONDIR}"  PARENT_SCOPE)
set(CH_PYTHONINC  "${CH_PYTHONINC}"  PARENT_SCOPE)
set(CH_PYTHONLIB  "${CH_PYTHONLIB}"  PARENT_SCOPE)

include_directories(${CH_PYTHONINC})

#-----------------------------------------------------------------------------
# Find SWIG
#-----------------------------------------------------------------------------

message(STATUS "...find SWIG")

find_package(SWIG REQUIRED)
include(${SWIG_USE_FILE})

# The generated .cxx wrapper can be so huge that the /bigobj flag is required in VC++
if(${CMAKE_SYSTEM_NAME} MATCHES "Windows")
  set(CMAKE_CXX_FLAGS_DEBUG   "${CMAKE_CXX_FLAGS_DEBUG}   /bigobj")
  set(CMAKE_CXX_FLAGS_RELEASE "${CMAKE_CXX_FLAGS_RELEASE} /bigobj")
  set(CMAKE_CXX_FLAGS_RELWITHDEBINFO "${CMAKE_CXX_FLAGS_RELWITHDEBINFO} /bigobj")
endif()
 
# Set location of SWIG-generated files.
# Note that *.py files are also generated in this location.
set(CMAKE_SWIG_OUTDIR "${PROJECT_BINARY_DIR}/chrono_python")

# Set SWIG flags.  Disable selected SWIG warnings 
set(CMAKE_SWIG_FLAGS "-c++;-w302,362,389,401,509")

if(DBG_SCRIPT)
  message("SWIG_USE_FILE:      ${SWIG_USE_FILE}")
  message("CMAKE_SWIG_OUTDIR:  ${CMAKE_SWIG_OUTDIR}")
  message("Installation path:  ${CMAKE_INSTALL_PREFIX}/${CH_INSTALL_PYTHON}")
  message("Installation prefix path:  ${CMAKE_INSTALL_PREFIX}")
endif()

# Disable additional warnings for generated C++ code
if(CMAKE_CXX_COMPILER_ID MATCHES "Clang")
elseif(MSVC)
   add_compile_options(/wd4189)  # local variable is initialized but not referenced
   add_compile_options(/wd4275)  # non-DLL-interface class used as base for DLL-interface class
   add_compile_options(/wd4456)  # declaration hides previous local declaration
   add_compile_options(/wd4702)  # unreachable code
   add_compile_options(/wd4706)  # assignment within conditional expression
else()
   add_compile_options(-Wno-unused-variable)
endif()

#-----------------------------------------------------------------------------
# Generate init.py
#-----------------------------------------------------------------------------

# Prepare replacement variables for init.py
set(ADD_CUDA_DLL "")
if(${CMAKE_SYSTEM_NAME} MATCHES "Windows")
  if(ENABLE_MODULE_SENSOR)
    set(ADD_CUDA_DLL "os.add_dll_directory('${CUDA_BINARY_DIR}')")
  endif()
  if(ENABLE_MODULE_CASCADE)
    set(ADD_OCC_DLL "os.add_dll_directory('${OpenCASCADE_BINARY_DIR}')")
  endif()
endif()

# ---------- Pychrono in BUILD tree

# Path to Chrono data/ directory (in SOURCE tree)
set(PYC_DATA_PATH "${PROJECT_SOURCE_DIR}/data/")

if(USE_CUDA_NVRTC)
  set(PYC_SHADER_PATH "${PROJECT_SOURCE_DIR}/src/chrono_sensor/optix/shaders/")
else()
  set(PYC_SHADER_PATH "${CMAKE_BINARY_DIR}/lib/sensor_ptx/")
endif()

# Generate the __init__.py file using substitution variables and place it in a temporary place
configure_file(${CMAKE_SOURCE_DIR}/contrib/packaging-python/__init__.py.local.in
               ${PROJECT_BINARY_DIR}/chrono_python/__init__.py)

# ---------- Pychrono in INSTALL tree

if (CH_CONDA_INSTALL)
  # Use specified path to Chrono data/ directory (CH_PYCHRONO_DATA_PATH) *relative* to __init__.py
  set(PYC_DATA_PATH "${CH_PYCHRONO_DATA_PATH}")

  # Use specified path to Chrono::Sensor shaders/ directory (CH_PYCHRONO_SHADER_PATH) *relative* to __init__.py
  set(PYC_SHADER_PATH "${CH_PYCHRONO_SHADER_PATH}") 

  # Generate the __init__.py file using substitution variables and place it in a temporary place 
  configure_file(${CMAKE_SOURCE_DIR}/contrib/packaging-python/__init__.py.conda.in
                 ${PROJECT_BINARY_DIR}/chrono_python/__init__.py.install)
else()
  # Default path to Chrono data/ directory (in INSTALL tree)
  set(PYC_DATA_PATH "${CMAKE_INSTALL_PREFIX}/${CH_INSTALL_DATA}/")

  # Default path to Chrono::Sensor shaders/ directory (in INSTALL tree)
  set(PYC_SHADER_PATH "${CMAKE_INSTALL_PREFIX}/include/chrono_sensor/optix/shaders/")

  # Generate the __init__.py file using substitution variables and place it in a temporary place
  configure_file(${CMAKE_SOURCE_DIR}/contrib/packaging-python/__init__.py.local.in
                 ${PROJECT_BINARY_DIR}/chrono_python/__init__.py.install)
endif()
#-----------------------------------------------------------------------------
# Install demos
#-----------------------------------------------------------------------------

### TODO: install demos only for configured modules!!!

install(DIRECTORY "${CMAKE_SOURCE_DIR}/src/demos/python/" DESTINATION "${CH_INSTALL_PYTHON}/${CHPY_PACKAGENAME}/demos")

#-----------------------------------------------------------------------------
# MODULE for the core wrapper, including most of the C::E
#-----------------------------------------------------------------------------

message(STATUS "...add python CORE module")

# Python module name
set(CHPY_CORE core)

# Interface files
set(CHPY_CORE_MODULE_FILE ChModuleCore_python.i)

set(CHPY_CORE_WRAPPER_FILES
    ../interface/core/ChCoordsys.i
    ../interface/core/ChVector3.i
    ../interface/core/ChQuaternion.i
    )

if(${CMAKE_SYSTEM_NAME} MATCHES "Windows")
  set_source_files_properties(${CHPY_CORE_MODULE_FILE} PROPERTIES COMPILE_FLAGS "-D_WIN32")
endif()
set_source_files_properties(${CHPY_CORE_MODULE_FILE} PROPERTIES CPLUSPLUS ON)
set_source_files_properties(${CHPY_CORE_WRAPPER_FILES} PROPERTIES HEADER_FILE_ONLY ON)
source_group("wrappers" FILES  ${CHPY_CORE_WRAPPER_FILES})

# Create the SWIG module.
if(${CMAKE_VERSION} VERSION_LESS "3.8.0")
  SWIG_ADD_MODULE(${CHPY_CORE} python ${CHPY_CORE_MODULE_FILE})
else()
  SWIG_ADD_LIBRARY(${CHPY_CORE} LANGUAGE python SOURCES ${CHPY_CORE_MODULE_FILE})
endif()
SWIG_LINK_LIBRARIES(${CHPY_CORE} ${PYTHON_LIBRARY} ChronoEngine)

# Ensure that the PYD library file is generated in the bin/ directory.
set_target_properties(${SWIG_MODULE_${CHPY_CORE}_REAL_NAME} PROPERTIES
                      PROJECT_LABEL "ChronoEngine_python_${CHPY_CORE}"
                      OUTPUT_NAME   "${SWIG_MODULE_${CHPY_CORE}_REAL_NAME}"
                      LIBRARY_OUTPUT_DIRECTORY "${EXECUTABLE_OUTPUT_PATH}"
                      )

target_compile_definitions(${SWIG_MODULE_${CHPY_CORE}_REAL_NAME} PRIVATE "CH_IGNORE_DEPRECATED")

add_dependencies(${SWIG_MODULE_${CHPY_CORE}_REAL_NAME} ChronoEngine)

# Copy PY file in a package dir
set(CHPY_CORE_PY_FILE "${CMAKE_SWIG_OUTDIR}/${CHPY_CORE}.py")
set(CHPY_CORE_PYD_PATH $<TARGET_FILE_DIR:${SWIG_MODULE_${CHPY_CORE}_REAL_NAME}>)

add_custom_command(TARGET ${SWIG_MODULE_${CHPY_CORE}_REAL_NAME}
                   POST_BUILD
                   COMMAND ${CMAKE_COMMAND} -E make_directory ${CHPY_CORE_PYD_PATH}/${CHPY_PACKAGENAME})
add_custom_command(TARGET ${SWIG_MODULE_${CHPY_CORE}_REAL_NAME}
                   POST_BUILD
                   COMMAND ${CMAKE_COMMAND} -E copy ${CHPY_CORE_PY_FILE} ${CHPY_CORE_PYD_PATH}/${CHPY_PACKAGENAME})

# Install .pyd binary module (.so on linux)
install(TARGETS ${SWIG_MODULE_${CHPY_CORE}_REAL_NAME}
        RUNTIME DESTINATION "${CH_INSTALL_PYTHON}"
        LIBRARY DESTINATION "${CH_INSTALL_PYTHON}"
        ARCHIVE DESTINATION "${CH_INSTALL_PYTHON}")

# Install .py module wrapper
install(FILES "${CHPY_CORE_PY_FILE}" DESTINATION "${CH_INSTALL_PYTHON}/${CHPY_PACKAGENAME}")

if (DBG_SCRIPT)
  message("Module name:     ${CHPY_CORE}")
  message("SWIG_REAL_NAME:  ${SWIG_MODULE_${CHPY_CORE}_REAL_NAME}")
  message("PY file:         ${CHPY_CORE_PY_FILE}")
  message("PYD path:        ${CHPY_CORE_PYD_PATH}")
endif()

#-----------------------------------------------------------------------------
# Relocate init.py
#-----------------------------------------------------------------------------

# ---------- Pychrono in BUILD tree

# Copy the __init__.py (BUILD) file in the package
add_custom_command(TARGET ${SWIG_MODULE_${CHPY_CORE}_REAL_NAME}
                   POST_BUILD
                   COMMAND ${CMAKE_COMMAND} -E copy "${PROJECT_BINARY_DIR}/chrono_python/__init__.py" ${CHPY_CORE_PYD_PATH}/${CHPY_PACKAGENAME})

# ---------- Pychrono in INSTALL tree

# Install __init__.py (INSTALL) to signal the directory is a python package
install(FILES "${PROJECT_BINARY_DIR}/chrono_python/__init__.py.install" 
        DESTINATION "${CH_INSTALL_PYTHON}/${CHPY_PACKAGENAME}" 
        RENAME __init__.py)

#-----------------------------------------------------------------------------
# MODULE for the postprocess python wrapper.
#-----------------------------------------------------------------------------

if(ENABLE_MODULE_POSTPROCESS)

  message(STATUS "...add python POSTPROCESS module")

  # Python module name
  set(CHPY_POSTPROCESS postprocess)

  # Interface files
  set(CHPY_POSTPROCESS_MODULE_FILE ChModulePostprocess_python.i)

  if(${CMAKE_SYSTEM_NAME} MATCHES "Windows")
    set_source_files_properties(${CHPY_POSTPROCESS_MODULE_FILE} PROPERTIES COMPILE_FLAGS "-D_WIN32")
  endif()
  set_source_files_properties(${CHPY_POSTPROCESS_MODULE_FILE} PROPERTIES CPLUSPLUS ON)

  # Create the SWIG module.
  if(${CMAKE_VERSION} VERSION_LESS "3.8.0")
    SWIG_ADD_MODULE(${CHPY_POSTPROCESS} python ${CHPY_POSTPROCESS_MODULE_FILE})
  else()
    SWIG_ADD_LIBRARY(${CHPY_POSTPROCESS} LANGUAGE python SOURCES ${CHPY_POSTPROCESS_MODULE_FILE})
  endif()
  SWIG_LINK_LIBRARIES(${CHPY_POSTPROCESS} ${PYTHON_LIBRARY} ChronoEngine ChronoEngine_postprocess)

  # Ensure that the PYD library file is generated in the bin/ directory.
  set_target_properties(${SWIG_MODULE_${CHPY_POSTPROCESS}_REAL_NAME} PROPERTIES
                        PROJECT_LABEL "ChronoEngine_python_${CHPY_POSTPROCESS}"
                        OUTPUT_NAME   "${SWIG_MODULE_${CHPY_POSTPROCESS}_REAL_NAME}"
                        LIBRARY_OUTPUT_DIRECTORY "${EXECUTABLE_OUTPUT_PATH}"
                        )

  target_compile_definitions(${SWIG_MODULE_${CHPY_POSTPROCESS}_REAL_NAME} PRIVATE "CH_IGNORE_DEPRECATED")

  ADD_DEPENDENCIES(${SWIG_MODULE_${CHPY_POSTPROCESS}_REAL_NAME} ChronoEngine)
  ADD_DEPENDENCIES(${SWIG_MODULE_${CHPY_POSTPROCESS}_REAL_NAME} ChronoEngine_postprocess)
  ADD_DEPENDENCIES(${SWIG_MODULE_${CHPY_POSTPROCESS}_REAL_NAME} ${SWIG_MODULE_${CHPY_CORE}_REAL_NAME})

  # Copy PY file in a package dir
  set(CHPY_POSTPROCESS_PY_FILE "${CMAKE_SWIG_OUTDIR}/${CHPY_POSTPROCESS}.py")

  set(CHPY_POSTPROCESS_PYD_PATH $<TARGET_FILE_DIR:${SWIG_MODULE_${CHPY_POSTPROCESS}_REAL_NAME}>)

  add_custom_command(TARGET ${SWIG_MODULE_${CHPY_POSTPROCESS}_REAL_NAME}
                   POST_BUILD
                   COMMAND ${CMAKE_COMMAND} -E make_directory ${CHPY_POSTPROCESS_PYD_PATH}/${CHPY_PACKAGENAME})
  add_custom_command(TARGET ${SWIG_MODULE_${CHPY_POSTPROCESS}_REAL_NAME}
                     POST_BUILD
                     COMMAND ${CMAKE_COMMAND} -E copy ${CHPY_POSTPROCESS_PY_FILE} ${CHPY_POSTPROCESS_PYD_PATH}/${CHPY_PACKAGENAME})

  # Install .pyd binary module (.so on linux)
  install(TARGETS ${SWIG_MODULE_${CHPY_POSTPROCESS}_REAL_NAME}
          RUNTIME DESTINATION "${CH_INSTALL_PYTHON}"
          LIBRARY DESTINATION "${CH_INSTALL_PYTHON}"
          ARCHIVE DESTINATION "${CH_INSTALL_PYTHON}")
  # Install .py module wrapper
  install(FILES "${CHPY_POSTPROCESS_PY_FILE}" DESTINATION "${CH_INSTALL_PYTHON}/${CHPY_PACKAGENAME}")

  if (DBG_SCRIPT)
    message("Module name:     ${CHPY_POSTPROCESS}")
    message("SWIG_REAL_NAME:  ${SWIG_MODULE_${CHPY_POSTPROCESS}_REAL_NAME}")
    message("PY file:         ${CHPY_POSTPROCESS_PY_FILE}")
    message("PYD path:        ${CHPY_POSTPROCESS_PYD_PATH}")
  endif()

endif()

#-----------------------------------------------------------------------------
# MODULE for the fea python wrapper.
#-----------------------------------------------------------------------------

  message(STATUS "...add python FEA module")

  # Python module name
  set(CHPY_FEA fea)

  # Interface files
  set(CHPY_FEA_MODULE_FILE
      ../interface/fea/ChModuleFea.i
      )

  if(${CMAKE_SYSTEM_NAME} MATCHES "Windows")
    set_source_files_properties(${CHPY_FEA_MODULE_FILE} PROPERTIES COMPILE_FLAGS "-D_WIN32")
  endif()
  set_source_files_properties(${CHPY_FEA_MODULE_FILE} PROPERTIES CPLUSPLUS ON)

  # Create the SWIG module.
  if(${CMAKE_VERSION} VERSION_LESS "3.8.0")
    SWIG_ADD_MODULE(${CHPY_FEA} python ${CHPY_FEA_MODULE_FILE})
  else()
    SWIG_ADD_LIBRARY(${CHPY_FEA} LANGUAGE python SOURCES ${CHPY_FEA_MODULE_FILE})
  endif()
SWIG_LINK_LIBRARIES(${CHPY_FEA} ${PYTHON_LIBRARY} ChronoEngine)

  # Ensure that the PYD library file is generated in the bin/ directory.
  set_target_properties(${SWIG_MODULE_${CHPY_FEA}_REAL_NAME} PROPERTIES
                        PROJECT_LABEL "ChronoEngine_python_${CHPY_FEA}"
                        OUTPUT_NAME   "${SWIG_MODULE_${CHPY_FEA}_REAL_NAME}"
                        LIBRARY_OUTPUT_DIRECTORY "${EXECUTABLE_OUTPUT_PATH}"
                        )

  target_compile_definitions(${SWIG_MODULE_${CHPY_FEA}_REAL_NAME} PRIVATE "CH_IGNORE_DEPRECATED")

  ADD_DEPENDENCIES(${SWIG_MODULE_${CHPY_FEA}_REAL_NAME} ChronoEngine)
  ADD_DEPENDENCIES(${SWIG_MODULE_${CHPY_FEA}_REAL_NAME} ${SWIG_MODULE_${CHPY_CORE}_REAL_NAME})

  # Copy PY file in a package dir
  set(CHPY_FEA_PY_FILE "${CMAKE_SWIG_OUTDIR}/${CHPY_FEA}.py")

  set(CHPY_FEA_PYD_PATH $<TARGET_FILE_DIR:${SWIG_MODULE_${CHPY_FEA}_REAL_NAME}>)

  add_custom_command(TARGET ${SWIG_MODULE_${CHPY_FEA}_REAL_NAME}
                   POST_BUILD
                   COMMAND ${CMAKE_COMMAND} -E make_directory ${CHPY_FEA_PYD_PATH}/${CHPY_PACKAGENAME})
  add_custom_command(TARGET ${SWIG_MODULE_${CHPY_FEA}_REAL_NAME}
                     POST_BUILD
                     COMMAND ${CMAKE_COMMAND} -E copy ${CHPY_FEA_PY_FILE} ${CHPY_FEA_PYD_PATH}/${CHPY_PACKAGENAME})

  # Install .pyd binary module (.so on linux)
  install(TARGETS ${SWIG_MODULE_${CHPY_FEA}_REAL_NAME}
          RUNTIME DESTINATION "${CH_INSTALL_PYTHON}"
          LIBRARY DESTINATION "${CH_INSTALL_PYTHON}"
          ARCHIVE DESTINATION "${CH_INSTALL_PYTHON}")
  # Install .py module wrapper
  install(FILES "${CHPY_FEA_PY_FILE}" DESTINATION "${CH_INSTALL_PYTHON}/${CHPY_PACKAGENAME}")

  if (DBG_SCRIPT)
    message("Module name:     ${CHPY_FEA}")
    message("SWIG_REAL_NAME:  ${SWIG_MODULE_${CHPY_FEA}_REAL_NAME}")
    message("PY file:         ${CHPY_FEA_PY_FILE}")
    message("PYD path:        ${CHPY_FEA_PYD_PATH}")
  endif()

#-----------------------------------------------------------------------------
# MODULE for the irrlicht python wrapper.
#-----------------------------------------------------------------------------

if(ENABLE_MODULE_IRRLICHT)

  message(STATUS "...add python IRRLICHT module")

  # Python module name
  set(CHPY_IRRLICHT irrlicht)

  # Interface files
  set(CHPY_IRRLICHT_MODULE_FILE ChModuleIrrlicht_python.i)

  include_directories(${CH_IRRLICHT_INCLUDES})

  if(${CMAKE_SYSTEM_NAME} MATCHES "Windows")
    set_source_files_properties(${CHPY_IRRLICHT_MODULE_FILE} PROPERTIES COMPILE_FLAGS "-D_WIN32")
  endif()
  set_source_files_properties(${CHPY_IRRLICHT_MODULE_FILE} PROPERTIES CPLUSPLUS ON)

  # Create the SWIG module.
  if(${CMAKE_VERSION} VERSION_LESS "3.8.0")
    SWIG_ADD_MODULE(${CHPY_IRRLICHT} python ${CHPY_IRRLICHT_MODULE_FILE})
  else()
    SWIG_ADD_LIBRARY(${CHPY_IRRLICHT} LANGUAGE python SOURCES ${CHPY_IRRLICHT_MODULE_FILE})
  endif()
  SWIG_LINK_LIBRARIES(${CHPY_IRRLICHT} ${PYTHON_LIBRARY} ChronoEngine ChronoEngine_irrlicht)

  # Ensure that the PYD library file is generated in the bin/ directory.
  set_target_properties(${SWIG_MODULE_${CHPY_IRRLICHT}_REAL_NAME} PROPERTIES
                        PROJECT_LABEL "ChronoEngine_python_${CHPY_IRRLICHT}"
                        OUTPUT_NAME   "${SWIG_MODULE_${CHPY_IRRLICHT}_REAL_NAME}"
                        LIBRARY_OUTPUT_DIRECTORY "${EXECUTABLE_OUTPUT_PATH}"
                        )

  target_compile_definitions(${SWIG_MODULE_${CHPY_IRRLICHT}_REAL_NAME} PRIVATE "CH_IGNORE_DEPRECATED")
  target_compile_definitions(${SWIG_MODULE_${CHPY_IRRLICHT}_REAL_NAME} PRIVATE "IGNORE_DEPRECATED_WARNING")

  ADD_DEPENDENCIES(${SWIG_MODULE_${CHPY_IRRLICHT}_REAL_NAME} ChronoEngine)
  ADD_DEPENDENCIES(${SWIG_MODULE_${CHPY_IRRLICHT}_REAL_NAME} ChronoEngine_irrlicht)
  ADD_DEPENDENCIES(${SWIG_MODULE_${CHPY_IRRLICHT}_REAL_NAME} ${SWIG_MODULE_${CHPY_CORE}_REAL_NAME})

  # Copy PY file in a package dir
  set(CHPY_IRRLICHT_PY_FILE "${CMAKE_SWIG_OUTDIR}/${CHPY_IRRLICHT}.py")

  set(CHPY_IRRLICHT_PYD_PATH $<TARGET_FILE_DIR:${SWIG_MODULE_${CHPY_IRRLICHT}_REAL_NAME}>)

  add_custom_command(TARGET ${SWIG_MODULE_${CHPY_IRRLICHT}_REAL_NAME}
                   POST_BUILD
                   COMMAND ${CMAKE_COMMAND} -E make_directory ${CHPY_IRRLICHT_PYD_PATH}/${CHPY_PACKAGENAME})
  add_custom_command(TARGET ${SWIG_MODULE_${CHPY_IRRLICHT}_REAL_NAME}
                     POST_BUILD
                     COMMAND ${CMAKE_COMMAND} -E copy ${CHPY_IRRLICHT_PY_FILE} ${CHPY_IRRLICHT_PYD_PATH}/${CHPY_PACKAGENAME})

  # Install .pyd binary module (.so on linux)
  install(TARGETS ${SWIG_MODULE_${CHPY_IRRLICHT}_REAL_NAME}
          RUNTIME DESTINATION "${CH_INSTALL_PYTHON}"
          LIBRARY DESTINATION "${CH_INSTALL_PYTHON}"
          ARCHIVE DESTINATION "${CH_INSTALL_PYTHON}")
  # Install .py module wrapper
  install(FILES "${CHPY_IRRLICHT_PY_FILE}" DESTINATION "${CH_INSTALL_PYTHON}/${CHPY_PACKAGENAME}")

  if (DBG_SCRIPT)
    message("Module name:     ${CHPY_IRRLICHT}")
    message("SWIG_REAL_NAME:  ${SWIG_MODULE_${CHPY_IRRLICHT}_REAL_NAME}")
    message("PY file:         ${CHPY_IRRLICHT_PY_FILE}")
    message("PYD path:        ${CHPY_IRRLICHT_PYD_PATH}")
  endif()

endif()


#-----------------------------------------------------------------------------
# MODULE for the Pardiso mkl python wrapper.
#-----------------------------------------------------------------------------

if(ENABLE_MODULE_PARDISO_MKL)

  message(STATUS "...add python Pardiso MKL module:  pychrono.pardisomkl")

  # Python module name
  set(CHPY_MKL pardisomkl)

  # Interface files
  set(CHPY_MKL_MODULE_FILE
      ../interface/pardisomkl/ChModulePardisoMkl.i
      )

  include_directories(${CH_MKL_INCLUDES})

  if(${CMAKE_SYSTEM_NAME} MATCHES "Windows")
    set_source_files_properties(${CHPY_MKL_MODULE_FILE} PROPERTIES COMPILE_FLAGS "-D_WIN32")
  endif()
  set_source_files_properties(${CHPY_MKL_MODULE_FILE} PROPERTIES CPLUSPLUS ON)

  # Create the SWIG module.
  if(${CMAKE_VERSION} VERSION_LESS "3.8.0")
    SWIG_ADD_MODULE(${CHPY_MKL} python ${CHPY_MKL_MODULE_FILE})
  else()
    SWIG_ADD_LIBRARY(${CHPY_MKL} LANGUAGE python SOURCES ${CHPY_MKL_MODULE_FILE})
  endif()
  SWIG_LINK_LIBRARIES(${CHPY_MKL} ${PYTHON_LIBRARY} ChronoEngine ChronoEngine_pardisomkl)

  # Ensure that the PYD library file is generated in the bin/ directory.
  set_target_properties(${SWIG_MODULE_${CHPY_MKL}_REAL_NAME} PROPERTIES
                        PROJECT_LABEL "ChronoEngine_python_${CHPY_MKL}"
                        OUTPUT_NAME   "${SWIG_MODULE_${CHPY_MKL}_REAL_NAME}"
                        LIBRARY_OUTPUT_DIRECTORY "${EXECUTABLE_OUTPUT_PATH}"
                        )

  target_compile_definitions(${SWIG_MODULE_${CHPY_MKL}_REAL_NAME} PRIVATE "CH_IGNORE_DEPRECATED")

  ADD_DEPENDENCIES(${SWIG_MODULE_${CHPY_MKL}_REAL_NAME} ChronoEngine)
  ADD_DEPENDENCIES(${SWIG_MODULE_${CHPY_MKL}_REAL_NAME} ChronoEngine_pardisomkl)
  ADD_DEPENDENCIES(${SWIG_MODULE_${CHPY_MKL}_REAL_NAME} ${SWIG_MODULE_${CHPY_CORE}_REAL_NAME})

  # Copy PY file in a package dir
  set(CHPY_MKL_PY_FILE "${CMAKE_SWIG_OUTDIR}/${CHPY_MKL}.py")

  set(CHPY_MKL_PYD_PATH $<TARGET_FILE_DIR:${SWIG_MODULE_${CHPY_MKL}_REAL_NAME}>)

  add_custom_command(TARGET ${SWIG_MODULE_${CHPY_MKL}_REAL_NAME}
                   POST_BUILD
                   COMMAND ${CMAKE_COMMAND} -E make_directory ${CHPY_MKL_PYD_PATH}/${CHPY_PACKAGENAME})
  add_custom_command(TARGET ${SWIG_MODULE_${CHPY_MKL}_REAL_NAME}
                     POST_BUILD
                     COMMAND ${CMAKE_COMMAND} -E copy ${CHPY_MKL_PY_FILE} ${CHPY_MKL_PYD_PATH}/${CHPY_PACKAGENAME})

  # Install .pyd binary module (.so on linux)
  install(TARGETS ${SWIG_MODULE_${CHPY_MKL}_REAL_NAME}
          RUNTIME DESTINATION "${CH_INSTALL_PYTHON}"
          LIBRARY DESTINATION "${CH_INSTALL_PYTHON}"
          ARCHIVE DESTINATION "${CH_INSTALL_PYTHON}")
  # Install .py module wrapper
  install(FILES "${CHPY_MKL_PY_FILE}" DESTINATION "${CH_INSTALL_PYTHON}/${CHPY_PACKAGENAME}")

  if (DBG_SCRIPT)
    message("Module name:     ${CHPY_MKL}")
    message("SWIG_REAL_NAME:  ${SWIG_MODULE_${CHPY_MKL}_REAL_NAME}")
    message("PY file:         ${CHPY_MKL_PY_FILE}")
    message("PYD path:        ${CHPY_MKL_PYD_PATH}")
  endif()

endif()


#-----------------------------------------------------------------------------
# MODULE for the cascade python wrapper.
#-----------------------------------------------------------------------------

if(ENABLE_MODULE_CASCADE)

  message(STATUS "...add python CASCADE module:  pychrono.cascade")

  # Python module name
  set(CHPY_CASCADE cascade)

  # Interface files
  set(CHPY_CASCADE_MODULE_FILE
      ../interface/cascade/ChModuleCascade.i
      )

  include_directories(${OpenCASCADE_INCLUDE_DIR})

  set_source_files_properties(${CHPY_CASCADE_MODULE_FILE} PROPERTIES CPLUSPLUS ON)

  # Create the SWIG module.
  if(${CMAKE_VERSION} VERSION_LESS "3.8.0")
    SWIG_ADD_MODULE(${CHPY_CASCADE} python ${CHPY_CASCADE_MODULE_FILE})
  else()
    SWIG_ADD_LIBRARY(${CHPY_CASCADE} LANGUAGE python SOURCES ${CHPY_CASCADE_MODULE_FILE})
  endif()
  SWIG_LINK_LIBRARIES(${CHPY_CASCADE} ${PYTHON_LIBRARY} ChronoEngine ChronoEngine_cascade)

  IF(${CMAKE_SYSTEM_NAME} MATCHES "Windows")
    ADD_DEFINITIONS( "/DWNT" )
  ELSEIF(${CMAKE_SYSTEM_NAME} MATCHES "Linux")
    ADD_DEFINITIONS(-DHAVE_IOSTREAM)
    ADD_DEFINITIONS(-DHAVE_LIMITS_H)
  ENDIF()

  #if(${CMAKE_SYSTEM_NAME} MATCHES "Windows")
  #  set_target_properties(${SWIG_MODULE_${CHPY_CASCADE}_REAL_NAME} PROPERTIES SWIG_COMPILE_OPTIONS "-D_WIN32 -DWNT")
  #endif()

  # Ensure that the PYD library file is generated in the bin/ directory.
  set_target_properties(${SWIG_MODULE_${CHPY_CASCADE}_REAL_NAME} PROPERTIES
                        PROJECT_LABEL "ChronoEngine_python_${CHPY_CASCADE}"
                        OUTPUT_NAME   "${SWIG_MODULE_${CHPY_CASCADE}_REAL_NAME}"
                        LIBRARY_OUTPUT_DIRECTORY "${EXECUTABLE_OUTPUT_PATH}"
                        )

  target_compile_definitions(${SWIG_MODULE_${CHPY_CASCADE}_REAL_NAME} PRIVATE "CH_IGNORE_DEPRECATED")

  ADD_DEPENDENCIES(${SWIG_MODULE_${CHPY_CASCADE}_REAL_NAME} ChronoEngine)
  ADD_DEPENDENCIES(${SWIG_MODULE_${CHPY_CASCADE}_REAL_NAME} ChronoEngine_cascade)
  ADD_DEPENDENCIES(${SWIG_MODULE_${CHPY_CASCADE}_REAL_NAME} ${SWIG_MODULE_${CHPY_CORE}_REAL_NAME})

  # Copy PY file in a package dir
  set(CHPY_CASCADE_PY_FILE "${CMAKE_SWIG_OUTDIR}/${CHPY_CASCADE}.py")

  set(CHPY_CASCADE_PYD_PATH $<TARGET_FILE_DIR:${SWIG_MODULE_${CHPY_CASCADE}_REAL_NAME}>)

  add_custom_command(TARGET ${SWIG_MODULE_${CHPY_CASCADE}_REAL_NAME}
                   POST_BUILD
                   COMMAND ${CMAKE_COMMAND} -E make_directory ${CHPY_CASCADE_PYD_PATH}/${CHPY_PACKAGENAME})
  add_custom_command(TARGET ${SWIG_MODULE_${CHPY_CASCADE}_REAL_NAME}
                     POST_BUILD
                     COMMAND ${CMAKE_COMMAND} -E copy ${CHPY_CASCADE_PY_FILE} ${CHPY_CASCADE_PYD_PATH}/${CHPY_PACKAGENAME})

  # Install .pyd binary module (.so on linux)
  install(TARGETS ${SWIG_MODULE_${CHPY_CASCADE}_REAL_NAME}
          RUNTIME DESTINATION "${CH_INSTALL_PYTHON}"
          LIBRARY DESTINATION "${CH_INSTALL_PYTHON}"
          ARCHIVE DESTINATION "${CH_INSTALL_PYTHON}")
  # Install .py module wrapper
  install(FILES "${CHPY_CASCADE_PY_FILE}" DESTINATION "${CH_INSTALL_PYTHON}/${CHPY_PACKAGENAME}")

  if (DBG_SCRIPT)
    message("Cascade includes:  ${OpenCASCADE_INCLUDE_DIR}")
    message("Module name:     ${CHPY_CASCADE}")
    message("SWIG_REAL_NAME:  ${SWIG_MODULE_${CHPY_CASCADE}_REAL_NAME}")
    message("PY file:         ${CHPY_CASCADE_PY_FILE}")
    message("PYD path:        ${CHPY_CASCADE_PYD_PATH}")
  endif()

endif()


#-----------------------------------------------------------------------------
# MODULE for the vehicle python wrapper.
#-----------------------------------------------------------------------------

if(ENABLE_MODULE_VEHICLE AND ENABLE_MODULE_VEHICLE_MODELS)

  message(STATUS "...add python vehicle module:  pychrono.vehicle")

  # Python module name
  set(CHPY_VEHICLE vehicle)

  # Interface files
  set(CHPY_VEHICLE_MODULE_FILE ChModuleVehicle_python.i)

  include_directories(${VEHICLE_INCLUDE_DIR})

  set_source_files_properties(${CHPY_VEHICLE_MODULE_FILE} PROPERTIES CPLUSPLUS ON)

  # Create the SWIG module.

  # Make sure CHRONO_IRRLICHT is defined for the SWIG processor
  if (ENABLE_MODULE_IRRLICHT)
    set(CMAKE_SWIG_FLAGS "${CMAKE_SWIG_FLAGS};-DCHRONO_IRRLICHT")
  endif()

  if(${CMAKE_VERSION} VERSION_LESS "3.8.0")
    SWIG_ADD_MODULE(${CHPY_VEHICLE} python ${CHPY_VEHICLE_MODULE_FILE})
  else()
    SWIG_ADD_LIBRARY(${CHPY_VEHICLE} LANGUAGE python SOURCES ${CHPY_VEHICLE_MODULE_FILE})
  endif()
  SWIG_LINK_LIBRARIES(${CHPY_VEHICLE} ${PYTHON_LIBRARY} ChronoEngine ChronoEngine_vehicle)
  if(ENABLE_MODULE_IRRLICHT)
    SWIG_LINK_LIBRARIES(${CHPY_VEHICLE} ${PYTHON_LIBRARY} ChronoEngine ChronoEngine_vehicle_irrlicht)
  endif()
  SWIG_LINK_LIBRARIES(${CHPY_VEHICLE} ${PYTHON_LIBRARY} ChronoEngine ChronoModels_vehicle)

  IF(${CMAKE_SYSTEM_NAME} MATCHES "Windows")
    ADD_DEFINITIONS( "/DWNT" )
  ELSEIF(${CMAKE_SYSTEM_NAME} MATCHES "Linux")
    ADD_DEFINITIONS(-DHAVE_IOSTREAM)
    ADD_DEFINITIONS(-DHAVE_LIMITS_H)
  ENDIF()

  #if(${CMAKE_SYSTEM_NAME} MATCHES "Windows")
  #  set_target_properties(${SWIG_MODULE_${CHPY_VEHICLE}_REAL_NAME} PROPERTIES SWIG_COMPILE_OPTIONS "-D_WIN32 -DWNT")
  #endif()

  # Ensure that the PYD library file is generated in the bin/ directory.
  set_target_properties(${SWIG_MODULE_${CHPY_VEHICLE}_REAL_NAME} PROPERTIES
                        PROJECT_LABEL "ChronoEngine_python_${CHPY_VEHICLE}"
                        OUTPUT_NAME   "${SWIG_MODULE_${CHPY_VEHICLE}_REAL_NAME}"
                        LIBRARY_OUTPUT_DIRECTORY "${EXECUTABLE_OUTPUT_PATH}"
                        )

  target_compile_definitions(${SWIG_MODULE_${CHPY_VEHICLE}_REAL_NAME} PRIVATE "CH_IGNORE_DEPRECATED")

  ADD_DEPENDENCIES(${SWIG_MODULE_${CHPY_VEHICLE}_REAL_NAME} ChronoEngine)
  ADD_DEPENDENCIES(${SWIG_MODULE_${CHPY_VEHICLE}_REAL_NAME} ChronoEngine_vehicle)
  if(ENABLE_MODULE_IRRLICHT)
    ADD_DEPENDENCIES(${SWIG_MODULE_${CHPY_VEHICLE}_REAL_NAME} ChronoEngine_irrlicht)
  endif()
  ADD_DEPENDENCIES(${SWIG_MODULE_${CHPY_VEHICLE}_REAL_NAME} ChronoModels_vehicle)
  ADD_DEPENDENCIES(${SWIG_MODULE_${CHPY_VEHICLE}_REAL_NAME} ${SWIG_MODULE_${CHPY_CORE}_REAL_NAME})

  # Copy PY file in a package dir
  set(CHPY_VEHICLE_PY_FILE "${CMAKE_SWIG_OUTDIR}/${CHPY_VEHICLE}.py")

  set(CHPY_VEHICLE_PYD_PATH $<TARGET_FILE_DIR:${SWIG_MODULE_${CHPY_VEHICLE}_REAL_NAME}>)

  add_custom_command(TARGET ${SWIG_MODULE_${CHPY_VEHICLE}_REAL_NAME}
                   POST_BUILD
                   COMMAND ${CMAKE_COMMAND} -E make_directory ${CHPY_VEHICLE_PYD_PATH}/${CHPY_PACKAGENAME})
  add_custom_command(TARGET ${SWIG_MODULE_${CHPY_VEHICLE}_REAL_NAME}
                     POST_BUILD
                     COMMAND ${CMAKE_COMMAND} -E copy ${CHPY_VEHICLE_PY_FILE} ${CHPY_VEHICLE_PYD_PATH}/${CHPY_PACKAGENAME})

  # Install .pyd binary module (.so on linux)
  install(TARGETS ${SWIG_MODULE_${CHPY_VEHICLE}_REAL_NAME}
          RUNTIME DESTINATION "${CH_INSTALL_PYTHON}"
          LIBRARY DESTINATION "${CH_INSTALL_PYTHON}"
          ARCHIVE DESTINATION "${CH_INSTALL_PYTHON}")
  # Install .py module wrapper
  install(FILES "${CHPY_VEHICLE_PY_FILE}" DESTINATION "${CH_INSTALL_PYTHON}/${CHPY_PACKAGENAME}")

  if (DBG_SCRIPT)
    message("Module name:     ${CHPY_VEHICLE}")
    message("SWIG_REAL_NAME:  ${SWIG_MODULE_${CHPY_VEHICLE}_REAL_NAME}")
    message("PY file:         ${CHPY_VEHICLE_PY_FILE}")
    message("PYD path:        ${CHPY_VEHICLE_PYD_PATH}")
  endif()

endif()

#-----------------------------------------------------------------------------
# MODULE for the sensor python wrapper.
#-----------------------------------------------------------------------------

if(ENABLE_MODULE_SENSOR)
  message(STATUS "...add python SENSOR module")

  set(NUMPY_INCLUDE_DIR "${NUMPY_INCLUDE_DIR}" CACHE PATH "")

  if(NUMPY_INCLUDE_DIR)
      message(STATUS "   Numpy include directory: ${NUMPY_INCLUDE_DIR}")
  else()
      message("Warning: Numpy include add_subdirectory not set.  The PyChrono sensor module will not be built!")
  endif()
endif()

if(ENABLE_MODULE_SENSOR AND NUMPY_INCLUDE_DIR)

  # Python module name
  set(CHPY_SENSOR sensor)

  # Interface files
  set(CHPY_SENSOR_MODULE_FILE
          ../interface/sensor/ChModuleSensor.i
          )

  include_directories(${NUMPY_INCLUDE_DIR})
  include_directories(${CH_SENSOR_INCLUDES})

  if(${CMAKE_SYSTEM_NAME} MATCHES "Windows")
    set_source_files_properties(${CHPY_SENSOR_MODULE_FILE} PROPERTIES COMPILE_FLAGS "-D_WIN32")
  endif()
  set_source_files_properties(${CHPY_SENSOR_MODULE_FILE} PROPERTIES CPLUSPLUS ON)

  # Create the SWIG module.
  if(${CMAKE_VERSION} VERSION_LESS "3.8.0")
    SWIG_ADD_MODULE(${CHPY_SENSOR} python ${CHPY_SENSOR_MODULE_FILE})
  else()
    SWIG_ADD_LIBRARY(${CHPY_SENSOR} LANGUAGE python SOURCES ${CHPY_SENSOR_MODULE_FILE})
  endif()
  SWIG_LINK_LIBRARIES(${CHPY_SENSOR} ${PYTHON_LIBRARY} ChronoEngine ChronoEngine_sensor ${SENSOR_LIBRARIES})

  # Ensure that the PYD library file is generated in the bin/ directory.
  set_target_properties(${SWIG_MODULE_${CHPY_SENSOR}_REAL_NAME} PROPERTIES
          PROJECT_LABEL "ChronoEngine_python_${CHPY_SENSOR}"
          OUTPUT_NAME   "${SWIG_MODULE_${CHPY_SENSOR}_REAL_NAME}"
          LIBRARY_OUTPUT_DIRECTORY "${EXECUTABLE_OUTPUT_PATH}"
          )

  ADD_DEPENDENCIES(${SWIG_MODULE_${CHPY_SENSOR}_REAL_NAME} ChronoEngine)
  ADD_DEPENDENCIES(${SWIG_MODULE_${CHPY_SENSOR}_REAL_NAME} ChronoEngine_sensor)
  ADD_DEPENDENCIES(${SWIG_MODULE_${CHPY_SENSOR}_REAL_NAME} ${SWIG_MODULE_${CHPY_CORE}_REAL_NAME})

  # Copy PY file in a package dir
  set(CHPY_SENSOR_PY_FILE "${CMAKE_SWIG_OUTDIR}/${CHPY_SENSOR}.py")

  set(CHPY_SENSOR_PYD_PATH $<TARGET_FILE_DIR:${SWIG_MODULE_${CHPY_SENSOR}_REAL_NAME}>)

  add_custom_command(TARGET ${SWIG_MODULE_${CHPY_SENSOR}_REAL_NAME}
          POST_BUILD
          COMMAND ${CMAKE_COMMAND} -E make_directory ${CHPY_SENSOR_PYD_PATH}/${CHPY_PACKAGENAME})
  add_custom_command(TARGET ${SWIG_MODULE_${CHPY_SENSOR}_REAL_NAME}
          POST_BUILD
          COMMAND ${CMAKE_COMMAND} -E copy ${CHPY_SENSOR_PY_FILE} ${CHPY_SENSOR_PYD_PATH}/${CHPY_PACKAGENAME})

  # Install .pyd binary module (.so on linux)
  install(TARGETS ${SWIG_MODULE_${CHPY_SENSOR}_REAL_NAME}
          RUNTIME DESTINATION "${CH_INSTALL_PYTHON}"
          LIBRARY DESTINATION "${CH_INSTALL_PYTHON}"
          ARCHIVE DESTINATION "${CH_INSTALL_PYTHON}")
  # Install .py module wrapper
  install(FILES "${CHPY_SENSOR_PY_FILE}" DESTINATION "${CH_INSTALL_PYTHON}/${CHPY_PACKAGENAME}")

  if (DBG_SCRIPT)
    message("Module name:     ${CHPY_SENSOR}")
    message("SWIG_REAL_NAME:  ${SWIG_MODULE_${CHPY_SENSOR}_REAL_NAME}")
    message("PY file:         ${CHPY_SENSOR_PY_FILE}")
    message("PYD path:        ${CHPY_SENSOR_PYD_PATH}")
  endif()

endif()


#-----------------------------------------------------------------------------
# Module for the robot models
#-----------------------------------------------------------------------------

  message(STATUS "...add python robot module:  pychrono.robot")

  # Python module name
  set(CHPY_RS robot)

  # Interface files
  set(CHPY_ROBOT_MODULE_FILE 
      ../interface/robot/ChModuleRobot.i
      )

  #include_directories(${VEHICLE_INCLUDE_DIR})

  set_source_files_properties(${CHPY_ROBOT_MODULE_FILE} PROPERTIES CPLUSPLUS ON)

  # Create the SWIG module.
  if(${CMAKE_VERSION} VERSION_LESS "3.8.0")
    SWIG_ADD_MODULE(${CHPY_RS} python ${CHPY_ROBOT_MODULE_FILE})
  else()
    SWIG_ADD_LIBRARY(${CHPY_RS} LANGUAGE python SOURCES ${CHPY_ROBOT_MODULE_FILE})
  endif()
  SWIG_LINK_LIBRARIES(${CHPY_RS} ${PYTHON_LIBRARY} ChronoEngine ChronoModels_robot)

  IF(${CMAKE_SYSTEM_NAME} MATCHES "Windows")
    ADD_DEFINITIONS( "/DWNT" )
  ELSEIF(${CMAKE_SYSTEM_NAME} MATCHES "Linux")
    ADD_DEFINITIONS(-DHAVE_IOSTREAM)
    ADD_DEFINITIONS(-DHAVE_LIMITS_H)
  ENDIF()

  #if(${CMAKE_SYSTEM_NAME} MATCHES "Windows")
  #  set_target_properties(${SWIG_MODULE_${CHPY_RS}_REAL_NAME} PROPERTIES SWIG_COMPILE_OPTIONS "-D_WIN32 -DWNT")
  #endif()
  
  # Ensure that the PYD library file is generated in the bin/ directory.
  set_target_properties(${SWIG_MODULE_${CHPY_RS}_REAL_NAME} PROPERTIES 
                        PROJECT_LABEL "ChronoEngine_python_${CHPY_RS}"
                        OUTPUT_NAME   "${SWIG_MODULE_${CHPY_RS}_REAL_NAME}"
                        LIBRARY_OUTPUT_DIRECTORY "${EXECUTABLE_OUTPUT_PATH}"
                        )

  ADD_DEPENDENCIES(${SWIG_MODULE_${CHPY_RS}_REAL_NAME} ChronoEngine)
  ADD_DEPENDENCIES(${SWIG_MODULE_${CHPY_RS}_REAL_NAME} ChronoModels_robot)
  ADD_DEPENDENCIES(${SWIG_MODULE_${CHPY_RS}_REAL_NAME} ${SWIG_MODULE_${CHPY_CORE}_REAL_NAME})

  # Copy PY file in a package dir 
  set(CHPY_VEHICLE_PY_FILE "${CMAKE_SWIG_OUTDIR}/${CHPY_RS}.py")

  set(CHPY_VEHICLE_PYD_PATH $<TARGET_FILE_DIR:${SWIG_MODULE_${CHPY_RS}_REAL_NAME}>)


  add_custom_command(TARGET ${SWIG_MODULE_${CHPY_RS}_REAL_NAME}
                   POST_BUILD
                   COMMAND ${CMAKE_COMMAND} -E make_directory ${CHPY_VEHICLE_PYD_PATH}/${CHPY_PACKAGENAME})
  add_custom_command(TARGET ${SWIG_MODULE_${CHPY_RS}_REAL_NAME}
                     POST_BUILD
                     COMMAND ${CMAKE_COMMAND} -E copy ${CHPY_VEHICLE_PY_FILE} ${CHPY_VEHICLE_PYD_PATH}/${CHPY_PACKAGENAME})

  # Install .pyd binary module (.so on linux)
  install(TARGETS ${SWIG_MODULE_${CHPY_RS}_REAL_NAME}
          RUNTIME DESTINATION "${CH_INSTALL_PYTHON}"
          LIBRARY DESTINATION "${CH_INSTALL_PYTHON}"
          ARCHIVE DESTINATION "${CH_INSTALL_PYTHON}")
  # Install .py module wrapper
  install(FILES "${CHPY_VEHICLE_PY_FILE}" DESTINATION "${CH_INSTALL_PYTHON}/${CHPY_PACKAGENAME}")

#-----------------------------------------------------------------------------
# MODULE for the parser python wrapper.
#-----------------------------------------------------------------------------

# Only build if have URDF for now
if(ENABLE_MODULE_PARSERS AND HAVE_URDF)
  message(STATUS "...add python parsers module:  pychrono.parsers")

  # Python module name
  set(CHPY_PARSERS parsers)

  # Interface files
  set(CHPY_PARSERS_MODULE_FILE
    ../interface/parsers/ChModuleParsers.i
  )

  include_directories(${CH_PARSERS_INCLUDES})

  set_source_files_properties(${CHPY_PARSERS_MODULE_FILE} PROPERTIES CPLUSPLUS ON)

  # Create the SWIG module.
  if(${CMAKE_VERSION} VERSION_LESS "3.8.0")
    SWIG_ADD_MODULE(${CHPY_PARSERS} python ${CHPY_PARSERS_MODULE_FILE})
  else()
    SWIG_ADD_LIBRARY(${CHPY_PARSERS} LANGUAGE python SOURCES ${CHPY_PARSERS_MODULE_FILE})
  endif()
  SWIG_LINK_LIBRARIES(${CHPY_PARSERS} ${PYTHON_LIBRARY} ChronoEngine ChronoEngine_parsers)

  IF(${CMAKE_SYSTEM_NAME} MATCHES "Windows")
    ADD_DEFINITIONS( "/DWNT" )
  ELSEIF(${CMAKE_SYSTEM_NAME} MATCHES "Linux")
    ADD_DEFINITIONS(-DHAVE_IOSTREAM)
    ADD_DEFINITIONS(-DHAVE_LIMITS_H)
  ENDIF()

  # Ensure that the PYD library file is generated in the bin/ directory.
  set_target_properties(${SWIG_MODULE_${CHPY_PARSERS}_REAL_NAME} PROPERTIES
                        PROJECT_LABEL "ChronoEngine_python_${CHPY_PARSERS}"
                        OUTPUT_NAME   "${SWIG_MODULE_${CHPY_PARSERS}_REAL_NAME}"
                        LIBRARY_OUTPUT_DIRECTORY "${EXECUTABLE_OUTPUT_PATH}"
                        )

  target_compile_definitions(${SWIG_MODULE_${CHPY_PARSERS}_REAL_NAME} PRIVATE "CH_IGNORE_DEPRECATED")

  ADD_DEPENDENCIES(${SWIG_MODULE_${CHPY_PARSERS}_REAL_NAME} ChronoEngine)
  ADD_DEPENDENCIES(${SWIG_MODULE_${CHPY_PARSERS}_REAL_NAME} ChronoEngine_parsers)
  ADD_DEPENDENCIES(${SWIG_MODULE_${CHPY_PARSERS}_REAL_NAME} ${SWIG_MODULE_${CHPY_CORE}_REAL_NAME})

  # Copy PY file in a package dir
  set(CHPY_PARSERS_PY_FILE "${CMAKE_SWIG_OUTDIR}/${CHPY_PARSERS}.py")

  set(CHPY_PARSERS_PYD_PATH $<TARGET_FILE_DIR:${SWIG_MODULE_${CHPY_PARSERS}_REAL_NAME}>)

  add_custom_command(TARGET ${SWIG_MODULE_${CHPY_PARSERS}_REAL_NAME}
                   POST_BUILD
                   COMMAND ${CMAKE_COMMAND} -E make_directory ${CHPY_PARSERS_PYD_PATH}/${CHPY_PACKAGENAME})
  add_custom_command(TARGET ${SWIG_MODULE_${CHPY_PARSERS}_REAL_NAME}
                     POST_BUILD
                     COMMAND ${CMAKE_COMMAND} -E copy ${CHPY_PARSERS_PY_FILE} ${CHPY_PARSERS_PYD_PATH}/${CHPY_PACKAGENAME})

  # Install .pyd binary module (.so on linux)
  install(TARGETS ${SWIG_MODULE_${CHPY_PARSERS}_REAL_NAME}
          RUNTIME DESTINATION "${CH_INSTALL_PYTHON}"
          LIBRARY DESTINATION "${CH_INSTALL_PYTHON}"
          ARCHIVE DESTINATION "${CH_INSTALL_PYTHON}")
  # Install .py module wrapper
  install(FILES "${CHPY_PARSERS_PY_FILE}" DESTINATION "${CH_INSTALL_PYTHON}/${CHPY_PACKAGENAME}")

  if (DBG_SCRIPT)
    message("Module name:     ${CHPY_PARSERS}")
    message("SWIG_REAL_NAME:  ${SWIG_MODULE_${CHPY_PARSERS}_REAL_NAME}")
    message("PY file:         ${CHPY_PARSERS_PY_FILE}")
    message("PYD file:        ${CHPY_PARSERS_PYD_FILE}")
    message("PYD path:        ${CHPY_PARSERS_PYD_PATH}")
  endif()

endif()


#-----------------------------------------------------------------------------
# MODULE for the ros python wrapper.
#-----------------------------------------------------------------------------

if(ENABLE_MODULE_ROS)
  message(STATUS "...add python ros module:  pychrono.ros")

  # Force C++17, required by ROS Humble
  set(CMAKE_CXX_STANDARD 17)

  # Python module name
  set(CHPY_ROS ros)

  # Interface files
  set(CHPY_ROS_MODULE_FILE
    ../interface/ros/ChModuleROS.i
  )

  include_directories(${CH_ROS_INCLUDES})

  set_source_files_properties(${CHPY_ROS_MODULE_FILE} PROPERTIES CPLUSPLUS ON)

  # Create the SWIG module.

  # Make sure CHRONO_PARSERS_URDF and/or CHRONO_SENSOR is defined for the SWIG processor
  if (ENABLE_MODULE_PARSERS AND HAVE_URDF)
    set(CMAKE_SWIG_FLAGS "${CMAKE_SWIG_FLAGS};-DCHRONO_PARSERS_URDF")
  endif()
  if (ENABLE_MODULE_SENSOR)
    set(CMAKE_SWIG_FLAGS "${CMAKE_SWIG_FLAGS};-DCHRONO_SENSOR")
  endif()

  if (CH_ROS_HAS_INTERFACES)
    set(CMAKE_SWIG_FLAGS "${CMAKE_SWIG_FLAGS};-DCHRONO_ROS_HAS_INTERFACES")
  endif()

  if(${CMAKE_VERSION} VERSION_LESS "3.8.0")
    SWIG_ADD_MODULE(${CHPY_ROS} python ${CHPY_ROS_MODULE_FILE})
  else()
    SWIG_ADD_LIBRARY(${CHPY_ROS} LANGUAGE python SOURCES ${CHPY_ROS_MODULE_FILE})
  endif()
  SWIG_LINK_LIBRARIES(${CHPY_ROS} ${PYTHON_LIBRARY} ChronoEngine ChronoEngine_ros)

  IF(${CMAKE_SYSTEM_NAME} MATCHES "Windows")
    ADD_DEFINITIONS( "/DWNT" )
  ELSEIF(${CMAKE_SYSTEM_NAME} MATCHES "Linux")
    ADD_DEFINITIONS(-DHAVE_IOSTREAM)
    ADD_DEFINITIONS(-DHAVE_LIMITS_H)
  ENDIF()

  # Ensure that the PYD library file is generated in the bin/ directory.
  set_target_properties(${SWIG_MODULE_${CHPY_ROS}_REAL_NAME} PROPERTIES
                        PROJECT_LABEL "ChronoEngine_python_${CHPY_ROS}"
                        OUTPUT_NAME   "${SWIG_MODULE_${CHPY_ROS}_REAL_NAME}"
                        LIBRARY_OUTPUT_DIRECTORY "${EXECUTABLE_OUTPUT_PATH}"
                        )

  target_compile_definitions(${SWIG_MODULE_${CHPY_ROS}_REAL_NAME} PRIVATE "CH_IGNORE_DEPRECATED")

  ADD_DEPENDENCIES(${SWIG_MODULE_${CHPY_ROS}_REAL_NAME} ChronoEngine)
  ADD_DEPENDENCIES(${SWIG_MODULE_${CHPY_ROS}_REAL_NAME} ChronoEngine_ros)
  ADD_DEPENDENCIES(${SWIG_MODULE_${CHPY_ROS}_REAL_NAME} ${SWIG_MODULE_${CHPY_CORE}_REAL_NAME})

  # Copy PY file in a package dir
  set(CHPY_ROS_PY_FILE "${CMAKE_SWIG_OUTDIR}/${CHPY_ROS}.py")
<<<<<<< HEAD
=======

>>>>>>> d2a773b6
  set(CHPY_ROS_PYD_PATH $<TARGET_FILE_DIR:${SWIG_MODULE_${CHPY_ROS}_REAL_NAME}>)

  add_custom_command(TARGET ${SWIG_MODULE_${CHPY_ROS}_REAL_NAME}
                   POST_BUILD
                   COMMAND ${CMAKE_COMMAND} -E make_directory ${CHPY_ROS_PYD_PATH}/${CHPY_PACKAGENAME})
  add_custom_command(TARGET ${SWIG_MODULE_${CHPY_ROS}_REAL_NAME}
                     POST_BUILD
                     COMMAND ${CMAKE_COMMAND} -E copy ${CHPY_ROS_PY_FILE} ${CHPY_ROS_PYD_PATH}/${CHPY_PACKAGENAME})

  # Install .pyd binary module (.so on linux)
  install(TARGETS ${SWIG_MODULE_${CHPY_ROS}_REAL_NAME}
          RUNTIME DESTINATION "${CH_INSTALL_PYTHON}"
          LIBRARY DESTINATION "${CH_INSTALL_PYTHON}"
          ARCHIVE DESTINATION "${CH_INSTALL_PYTHON}")
  # Install .py module wrapper
  install(FILES "${CHPY_ROS_PY_FILE}" DESTINATION "${CH_INSTALL_PYTHON}/${CHPY_PACKAGENAME}")

  if (DBG_SCRIPT)
    message("Module name:     ${CHPY_ROS}")
    message("SWIG_REAL_NAME:  ${SWIG_MODULE_${CHPY_ROS}_REAL_NAME}")
    message("PY file:         ${CHPY_ROS_PY_FILE}")
    message("PYD file:        ${CHPY_ROS_PYD_FILE}")
    message("PYD path:        ${CHPY_ROS_PYD_PATH}")
  endif()

endif()

#-----------------------------------------------------------------------------
# Display information about setting the PYTHONPATH environment variable
#-----------------------------------------------------------------------------

message(STATUS "")
message(STATUS "To have access to the Chrono::Python wrapper modules, after building and (optionally) installing,")
message(STATUS "append one of the following to the PYTHONPATH environment variable:")
message(STATUS "  For the modules in the BUILD tree:    ${CHPY_CORE_PYD_PATH}")
message(STATUS "  For the modules in the INSTALL tree:  ${CMAKE_INSTALL_PREFIX}/${CH_INSTALL_PYTHON}")
if(${CMAKE_SYSTEM_NAME} MATCHES "Windows")
  message(STATUS "Above, \$(Configuration) represents the current build configuration (Release, Debug, RelWithDebInfo, etc)")
endif()
message(STATUS "")<|MERGE_RESOLUTION|>--- conflicted
+++ resolved
@@ -1035,10 +1035,7 @@
 
   # Copy PY file in a package dir
   set(CHPY_ROS_PY_FILE "${CMAKE_SWIG_OUTDIR}/${CHPY_ROS}.py")
-<<<<<<< HEAD
-=======
-
->>>>>>> d2a773b6
+
   set(CHPY_ROS_PYD_PATH $<TARGET_FILE_DIR:${SWIG_MODULE_${CHPY_ROS}_REAL_NAME}>)
 
   add_custom_command(TARGET ${SWIG_MODULE_${CHPY_ROS}_REAL_NAME}
