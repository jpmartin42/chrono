--- conflicted
+++ resolved
@@ -927,15 +927,6 @@
   set(CHRONO_SYNCHRONO "#undef CHRONO_SYNCHRONO")
 endif()
 
-<<<<<<< HEAD
-if(ENABLE_MODULE_ROS)
-  set(CHRONO_ROS "#define CHRONO_ROS")
-else()
-  set(CHRONO_ROS "#undef CHRONO_ROS")
-endif()
-
-if (USE_SIMD)
-=======
 if(ENABLE_MODULE_FMI)
   set(CHRONO_FMI "#define CHRONO_FMI")
 else()
@@ -943,7 +934,6 @@
 endif()
 
 if(USE_SIMD)
->>>>>>> f7a4ee6e
    set(CHRONO_SIMD_ENABLED "#define CHRONO_SIMD_ENABLED")
 else()
    set(CHRONO_SIMD_ENABLED "#undef CHRONO_SIMD_ENABLED")
