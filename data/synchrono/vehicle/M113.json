--- conflicted
+++ resolved
@@ -20,13 +20,8 @@
   "Zombie": {
     "Chassis Visualization File": "M113/meshes/Chassis.obj",
     "Track Shoe Visualization File": "M113/meshes/TrackShoeSinglePin.obj",
-<<<<<<< HEAD
-    "Left Sprocket Visualization File": "M113/meshes/SprocketBand_L.obj",
-    "Right Sprocket Visualization File": "M113/meshes/SprocketBand_R.obj",
-=======
     "Left Sprocket Visualization File": "M113/meshes/SprocketSinglePin_L.obj",
     "Right Sprocket Visualization File": "M113/meshes/SprocketSinglePin_R.obj",
->>>>>>> 13f8fdac
     "Left Idler Visualization File": "M113/meshes/Idler_L.obj",
     "Right Idler Visualization File": "M113/meshes/Idler_R.obj",
     "Left Road Wheel Visualization File": "M113/meshes/Roller_L.obj",
