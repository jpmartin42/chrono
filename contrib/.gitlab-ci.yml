
#####################################
## ProjectChrono Default CI Config ##
#####################################

#TODO: Move all clean-up operations to after_script sections
# This will ensure that the clean-up happens even if the build/deployment fails

# Option to disable CI builds for a particular branch
#workflow:
#  rules:
#    - if: '$CI_COMMIT_REF_NAME == "feature/fsi"'
#      when: never

# Build Stages (shared by each platform)
stages:
  - build
  - test
  - deploy

linux:doxygen:deploy:
  tags:
  - linux
  image:
    name: ubuntu:focal
  stage: deploy
  before_script:
    - TZ=America/Chicago
    - ln -snf /usr/share/zoneinfo/$TZ /etc/localtime && echo $TZ > /etc/timezone  
    - apt-get update; apt-get install -y git python python3-pip graphviz rsync wget
    #- pacman -Sy --noconfirm base-devel git python python-pip graphviz openssh rsync wget
    - wget https://downloads.sourceforge.net/project/doxygen/rel-1.8.16/doxygen-1.8.16.linux.bin.tar.gz
    - tar -xf doxygen-1.8.16.linux.bin.tar.gz
    - mkdir -p ~/.ssh
    - chmod 0700 ~/.ssh
    # This private key is only useable from specific IPs, so it should be okay to
    # be included here.
    - cp $API_PRIVATE_KEY ~/.ssh/id_ed25519
    - chmod 0600 ~/.ssh/id_ed25519
    # Remove any duplicate host key entries, if necessary
    - if test -f ~/.ssh/known_hosts; then ssh-keygen -R $API_REINDEX_ENDPOINT; fi
    # Cache a verified host pubkey from file to avoid MITM attacks
    - cat $API_ENDPOINT_PUBKEY >> ~/.ssh/known_hosts
  script:
    - export PATH="$PWD/doxygen-1.8.16/bin:$PATH"
    - cd doxygen
    - doxygen Doxyfile
    # - doxygen Doxyfile_Generate_Search_Index
    - rsync -ra /tmp/chrono_doxygen/html/* $API_HTML_ENDPOINT
    - rsync /tmp/chrono_doxygen/searchdata.xml $API_SEARCH_ENDPOINT
    - ssh $API_REINDEX_ENDPOINT /usr/bin/doxyindexer -o $API_CGI_DIR $API_CGI_DIR/searchdata.xml
  needs:
    - job: macos-apple:monterey:test
      artifacts: false
    - job: windows:vs2022:test
      artifacts: false
  environment:
    name: doxygen
    url: http://api.projectchrono.org/
  rules:
    - if: '$CI_COMMIT_REF_NAME == "main"'
      when: always

#----------------#
# Ubuntu Builder #
#----------------#

.ubuntu:
  tags:
    - linux
  image:
      name: uwsbel/packages:ubuntu
  before_script:
    # Defining configuration variables
    - export DEBIAN_FRONTEND=noninteractive
    - export LIB_DIR="lib"
    - export IOMP5_DIR=""
    - apt-get update; apt-get -y install unzip wget python3 python3-pip libomp-dev
      git cmake ninja-build doxygen libvulkan-dev pkg-config libirrlicht-dev 
      freeglut3-dev mpich libasio-dev libboost-dev libglfw3-dev libglm-dev 
<<<<<<< HEAD
      libglew-dev libtinyxml2-dev swig python3-dev libhdf5-dev libnvidia-gl-530 
      curl software-properties-common
    - wget -O- https://apt.repos.intel.com/intel-gpg-keys/GPG-PUB-KEY-INTEL-SW-PRODUCTS.PUB | 
      gpg --dearmor | tee /usr/share/keyrings/oneapi-archive-keyring.gpg > /dev/null
    - echo "deb [signed-by=/usr/share/keyrings/oneapi-archive-keyring.gpg] 
      https://apt.repos.intel.com/oneapi all main" | tee /etc/apt/sources.list.d/oneAPI.list
    - apt update
    - apt -y install intel-basekit libxcb-randr0-dev libxcb-xtest0-dev libxcb-xinerama0-dev
      libxcb-shape0-dev libxcb-xkb-dev xorg-dev
    - ldconfig
    # ROS
    - add-apt-repository universe
    - apt update
    - curl -sSL https://raw.githubusercontent.com/ros/rosdistro/master/ros.key -o /usr/share/keyrings/ros-archive-keyring.gpg
    - echo "deb [arch=$(dpkg --print-architecture) signed-by=/usr/share/keyrings/ros-archive-keyring.gpg] 
      http://packages.ros.org/ros2/ubuntu $(. /etc/os-release && echo $UBUNTU_CODENAME) main" | tee /etc/apt/sources.list.d/ros2.list > /dev/null
    - apt update
    - apt install -y ros-humble-ros-base python3-colcon-common-extensions
    - source /opt/ros/humble/setup.sh
    - mkdir -p $CI_PROJECT_DIR/contrib/ros_ws/src
    - cd $CI_PROJECT_DIR/contrib/ros_ws
    - git clone https://github.com/projectchrono/chrono_ros_interfaces.git src/
    - colcon build --packages-select chrono_ros_interfaces
    # Initialize git repository
=======
      libglew-dev libtinyxml2-dev swig python3-dev libhdf5-dev libnvidia-gl-535
    - apt-get -y upgrade
    - ldconfig
>>>>>>> b88c0ba3
    - cd $CI_PROJECT_DIR
    - git submodule init
    - git submodule update
    - mkdir -p build
    # VSG
    - chmod +x $CI_PROJECT_DIR/contrib/build-scripts/vsg/buildVSG.sh
    - sh $CI_PROJECT_DIR/contrib/build-scripts/vsg/buildVSG.sh $CI_PROJECT_DIR/contrib/build-scripts/vsg_build

linux:ubuntu22.04-gcc:build:
  extends: .ubuntu
  stage: build
  script:
    # Source ROS distro
    - source $CI_PROJECT_DIR/contrib/ros_ws/install/setup.sh
    # Defining compiler variables
    - export C_COMPILER="/usr/bin/gcc"
    - export CXX_COMPILER="/usr/bin/g++"
    # Building chrono
    - cmake -G "Ninja" -B $CI_PROJECT_DIR/build/ -S $CI_PROJECT_DIR --preset=linuxci
    # Making chrono
    - cd $CI_PROJECT_DIR/build
    - ninja -v
  artifacts:
    expire_in: 60m
    paths:
      - build/

linux:ubuntu22.04-gcc:test:
  stage: test
  needs: ["linux:ubuntu22.04-gcc:build"]
  extends: .ubuntu
  script:
    - cd build
    # Source ROS distro
    - source $CI_PROJECT_DIR/contrib/ros_ws/install/setup.sh
    - export OMP_NUM_THREADS=8
    - export CTEST_OUTPUT_ON_FAILURE=1
    - ninja test
  dependencies: ["linux:ubuntu22.04-gcc:build"]

linux:ubuntu22.04-clang:build:
  extends: .ubuntu
  stage: build
  script:
    # Source ROS distro
    - source $CI_PROJECT_DIR/contrib/ros_ws/install/setup.sh
    # Defining compiler variables
    - export C_COMPILER="/usr/bin/clang"
    - export CXX_COMPILER="/usr/bin/clang++"
    # Building chrono
    - cmake -G "Ninja" -B $CI_PROJECT_DIR/build/ -S $CI_PROJECT_DIR --preset=linuxci -DCUDA_HOST_COMPILER=/usr/bin/gcc
    # Making chrono
    - cd $CI_PROJECT_DIR/build
    - ninja
  artifacts:
    expire_in: 60m
    paths:
      - build/

linux:ubuntu22.04-clang:test:
  stage: test
  needs: ["linux:ubuntu22.04-clang:build"]
  extends: .ubuntu
  script:
    - cd build
    # Source ROS distro
    - source $CI_PROJECT_DIR/contrib/ros_ws/install/setup.sh
    - export OMP_NUM_THREADS=8
    - export CTEST_OUTPUT_ON_FAILURE=1
    - ninja test
  dependencies: ["linux:ubuntu22.04-clang:build"]

.ubuntu-deploy-base:
  tags:
    - linux
  image:
      name: uwsbel/packages:ubuntu
  before_script:
    # this script overwrites the default ubuntu script to include conda preparations
    - uname -a
    - export DEBIAN_FRONTEND=noninteractive
    - apt-get update; apt-get -y install unzip wget python3 python3-pip
      git cmake ninja-build doxygen libvulkan-dev pkg-config libirrlicht-dev 
      freeglut3-dev mpich libasio-dev libboost-dev libglfw3-dev libglm-dev 
      libglew-dev libtinyxml2-dev swig python3-dev libhdf5-dev libnvidia-gl-530
      curl software-properties-common
    - ldconfig
    - wget https://bitbucket.org/blaze-lib/blaze/downloads/blaze-3.8.tar.gz
    - tar -xf blaze-3.8.tar.gz
    - cp blaze-3.8/blaze -r /usr/local/include
    # ROS
    - add-apt-repository universe
    - apt update
    - curl -sSL https://raw.githubusercontent.com/ros/rosdistro/master/ros.key -o /usr/share/keyrings/ros-archive-keyring.gpg
    - echo "deb [arch=$(dpkg --print-architecture) signed-by=/usr/share/keyrings/ros-archive-keyring.gpg] 
      http://packages.ros.org/ros2/ubuntu $(. /etc/os-release && echo $UBUNTU_CODENAME) main" | tee /etc/apt/sources.list.d/ros2.list > /dev/null
    - apt update
    - apt install -y ros-humble-ros-base python3-colcon-common-extensions
    - source /opt/ros/humble/setup.sh
    - mkdir -p $HOME/Packages/ros_ws/src
    - cd $HOME/Packages/ros_ws
    - git clone https://github.com/projectchrono/chrono_ros_interfaces.git src/
    - colcon build --packages-select chrono_ros_interfaces
    - source $HOME/Packages/ros_ws/install/setup.sh
    - git submodule init
    - git submodule update
    - echo "Build PyChrono and deploy via Anaconda..."
    # this command is needed to get the git describe data needed by the numbering
    - git fetch --prune --unshallow
    - export CONDA_NPY=19
    - wget "http://repo.continuum.io/miniconda/Miniconda3-latest-Linux-x86_64.sh"
    - bash Miniconda3-latest-Linux-x86_64.sh -b
    - export PATH=$HOME/miniconda3/bin:$PATH
    - conda config --set show_channel_urls true
    - conda install conda-build anaconda-client conda-verify --yes
    - conda update conda --yes
    - conda config --add channels https://conda.anaconda.org/conda-forge
    - conda config --add channels https://conda.anaconda.org/intel
  environment:
    name: pychrono-ubuntu22.04
    url: https://anaconda.org/projectchrono/pychrono

linux:ubuntu22.04:deploy-python3.8:
  stage: deploy
  needs: []
  extends: .ubuntu-deploy-base
  script:
    - conda build purge-all
    - conda build ./contrib/packaging-python/conda -c intel -c conda-forge -c dlr-sc --no-remove-work-dir --dirty --python=3.8
    - anaconda -t $ANACONDA_TOKEN upload $HOME/miniconda3/conda-bld/linux-64/pychrono*.bz2 -l main --force
  when: manual

linux:ubuntu22.04:deploy-python3.9:
  stage: deploy
  needs: []
  extends: .ubuntu-deploy-base
  script:
    - conda build purge-all
    - conda build ./contrib/packaging-python/conda -c intel -c conda-forge -c dlr-sc --no-remove-work-dir --dirty --python=3.9
    - anaconda -t $ANACONDA_TOKEN upload $HOME/miniconda3/conda-bld/linux-64/pychrono*.bz2 -l main --force
  when: manual

linux:ubuntu22.04:deploy-python3.10:
  stage: deploy
  needs: []
  extends: .ubuntu-deploy-base
  script:
    - conda build purge-all
    - conda build ./contrib/packaging-python/conda -c intel -c conda-forge -c dlr-sc --no-remove-work-dir --dirty --python=3.10
    - anaconda -t $ANACONDA_TOKEN upload $HOME/miniconda3/conda-bld/linux-64/pychrono*.bz2 -l main --force
  when: manual

#------------------#
# Windows Builders #
#------------------#

.windows:
  tags:
  - windows11
  before_script:
  - '& "C:\Program Files (x86)\Microsoft Visual Studio\2022\BuildTools\Common7\Tools\Launch-VsDevShell.ps1"'
  - $env:CONDA_INSTALL_LOCN="C:\Users\builder\miniconda3"
  - echo $CI_PROJECT_DIR
  - git submodule init
  - git submodule update
  - mkdir -Force -p build
  - mkdir -Force -p install
  #- mkdir -Force build

windows:vs2022:build:
  stage: build
  extends: .windows
  script:
  # Build vsg with buildVSG script
  - '& $CI_PROJECT_DIR\contrib\build-scripts\vsg\buildVSG.bat $CI_PROJECT_DIR\contrib\build-scripts\vsg_build'
  # Configuring chrono
  - cmake -B "$CI_PROJECT_DIR\build" -S "$CI_PROJECT_DIR" -DCMAKE_CXX_FLAGS="/MP4" --preset=windowsci-vs2022
  - cd build
  # Building chrono
  - cmake --build . -j 8 --config Release
  artifacts:
    expire_in: 60m
    paths:
      - build/

windows:vs2022:test:
  stage: test
  needs: ["windows:vs2022:build"]
  extends: .windows
  script:
  - cd build
  - ctest --extra-verbose --output-on-failure
  dependencies: ["windows:vs2022:build"]

.windows-deploy-base:
  tags:
    - windows11
  before_script:
    - '& "C:\Program Files (x86)\Microsoft Visual Studio\2022\BuildTools\Common7\Tools\Launch-VsDevShell.ps1"'
    - $env:CONDA_INSTALL_LOCN="C:\Users\builder\miniconda3"
    - echo $CI_PROJECT_DIR
    - git submodule init
    - git submodule update
    # Logs directory to store all logs instead of outputting them to screen
    - mkdir ./logs
    - $Env:LOG_DIR=Join-Path -Path $pwd -ChildPath "\logs"
    # this command is needed to get the git describe data needed by the numbering
    - git fetch --prune --unshallow
    # Uncomment the following lines to get a fresh install of Miniconda
    #- Invoke-WebRequest -Uri https://repo.anaconda.com/miniconda/Miniconda3-latest-Windows-x86_64.exe  -OutFile ./Miniconda3-latest-Windows-x86_64.exe >temp.txt
    #- Start-Process -Wait  "Miniconda3-latest-Windows-x86_64.exe" -ArgumentList "/InstallationType=JustMe /RegisterPython=0 /S /D=$env:CONDA_INSTALL_LOCN"
    # Initializing the PowerShell would require to restart it. Since it isn't possible, we use the cmd instead.
    #- Start-Process "cmd.exe" "/c .\contrib\packaging-python\gitlab\build_pychrono.bat >outputfile.txt" -Wait
    #Run conda-hook
    - '& "C:\Users\builder\miniconda3\shell\condabin\conda-hook.ps1"'
    #Create conda environment and download dependencies
    - conda create -n build-env --yes
    #Activate conda environment
    - conda activate build-env
    #Conda install dependencies
    - conda install conda-build
    - conda update conda --yes
    #- cd C:\Users\builder\miniconda3\pkgs\anaconda-client-1.10.0-py37*\Lib\site-packages\binstar_client\commands\
    #- $location=pwd
    #- cd $CI_PROJECT_DIR
    # The anaconda upload script has a bug which does not allow it to print logs. The modified file fixes that
    #- mv -Force $CI_PROJECT_DIR\contrib\packaging-python\conda\upload.py $location\upload.py
    - set REQUESTS_CA_BUNDLE=C:\users\builder\miniconda3\Lib\site-packages\certifi\cacert.pem
    - conda build purge-all timeout /t 240
  environment:
    name: pychrono-win64
    url: https://anaconda.org/projectchrono/pychrono

windows:deploy-python3.8:
  stage: deploy
  needs: []
  extends: .windows-deploy-base
  script:
    # Building pyChrono for python v3.8
    - conda build .\contrib\packaging-python\conda -c conda-forge -c dlr-sc -c intel --python=3.8 --no-remove-work-dir
    - conda install --yes anaconda-client
    - anaconda --token "$Env:ANACONDA_TOKEN" upload "$Env:CONDA_INSTALL_LOCN\envs\build-env\conda-bld\win-64\pychrono*.bz2" --force --label main
  after_script:
    # Get rid of the build environment
    - Remove-Item $Env:CONDA_INSTALL_LOCN\envs\build-env -Recurse -Force
    # Get rid of the downloaded numpy package to prevent conflicts
    - Remove-Item $Env:CONDA_ISNTALL_LOCN\pkgs\numpy* -Recurse -Force
  environment:
    name: pychrono-win64
    url: https://anaconda.org/projectchrono/pychrono
  when: manual
  artifacts:
    expire_in: 60m
    paths:
      - ./logs/

windows:deploy-python3.9:
  stage: deploy
  needs: []
  extends: .windows-deploy-base
  script:
    # Building pyChrono for python v3.9
    - conda build .\contrib\packaging-python\conda -c conda-forge -c dlr-sc -c intel --python=3.9 --no-remove-work-dir
    - conda install --yes anaconda-client
    - anaconda --token "$Env:ANACONDA_TOKEN" upload "$Env:CONDA_INSTALL_LOCN\envs\build-env\conda-bld\win-64\pychrono*.bz2" --force --label main
  after_script:
    # Get rid of the build environment
    - Remove-Item $Env:CONDA_INSTALL_LOCN\envs\build-env -Recurse -Force
    # Get rid of the downloaded numpy package to prevent conflicts
    - Remove-Item $Env:CONDA_ISNTALL_LOCN\pkgs\numpy* -Recurse -Force
  environment:
    name: pychrono-win64
    url: https://anaconda.org/projectchrono/pychrono
  when: manual
  artifacts:
    expire_in: 60m
    paths:
      - ./logs/

windows:deploy-python3.10:
  stage: deploy
  needs: []
  extends: .windows-deploy-base
  script:
    # Building pyChrono for python v3.10
    - conda build .\contrib\packaging-python\conda -c conda-forge -c dlr-sc -c intel --python=3.10 --no-remove-work-dir
    - conda install --yes anaconda-client
    - anaconda --token "$Env:ANACONDA_TOKEN" upload "$Env:CONDA_INSTALL_LOCN\envs\build-env\conda-bld\win-64\pychrono*.bz2" --force --label main
  after_script:
    # Get rid of the build environment
    - Remove-Item $Env:CONDA_INSTALL_LOCN\envs\build-env -Recurse -Force
    # Get rid of the downloaded numpy package to prevent conflicts
    - Remove-Item $Env:CONDA_ISNTALL_LOCN\pkgs\numpy* -Recurse -Force
  environment:
    name: pychrono-win64
    url: https://anaconda.org/projectchrono/pychrono
  when: manual
  artifacts:
    expire_in: 60m
    paths:
      - ./logs/

#----------------#
# macOS Builders #
#----------------#

.macos:
  tags:
    - macos
  before_script:
  - uname -a
  - git submodule init
  - git submodule update
  - mkdir -p build
  - export BREW_PY_MAJOR=$(python3 --version | awk '{print $2;}' | cut -d. -f1,2)
  - export BREW_PY_VER=$(find $HOMEBREW_PREFIX/Cellar/python@$BREW_PY_MAJOR -depth 1 | cut -d/ -f6)
  - echo $CI_PROJECT_DIR

.macos-monterey:
  extends: .macos
  tags:
    - monterey

.macos-monterey-build:
  stage: build
  extends: .macos-monterey
  script:
  # Configuring chrono
  - cmake -G "Ninja Multi-Config" -B $CI_PROJECT_DIR/build/ -S $CI_PROJECT_DIR --preset=macosci
  - export CLANG_FORCE_COLOR_DIAGNOSTICS=1
  - cd build
  # Building chrono
  - cmake --build . --config Release -j 7
  artifacts:
    expire_in: 60m
    paths:
    - build/

.macos-monterey-test:
  stage: test
  extends: .macos-monterey
  script:
  - cd build
  # Copying files to correct directory for CI because of Ninja Multi-Config
  - cp -r bin/Release/* bin/
  - cp -r bin/data .
  - export CTEST_OUTPUT_ON_FAILURE=1
  - ninja test


macos-apple:monterey:build:
  extends: .macos-monterey-build
  tags:
    - macos
    - monterey
    - apple

macos-apple:monterey:test:
  extends: .macos-monterey-test
  tags:
    - macos
    - monterey
    - apple
  needs: ["macos-apple:monterey:build"]
  dependencies: ["macos-apple:monterey:build"]

# macOS Conda Deployment

.macos-deploy-base:
  extends: .macos
  before_script:
    - export CONDA_NPY=19
    - brew install wget
    - ARCHITECTURE=`uname -m`
    - wget https://repo.anaconda.com/miniconda/Miniconda3-latest-MacOSX-$ARCHITECTURE.sh -O ~/miniconda.sh
    - rm -r $HOME/miniconda > /dev/null 2>&1 || FAILED=true
    - bash ~/miniconda.sh -b -p $HOME/miniconda
    - export PATH=$HOME/miniconda/bin:$PATH
    - source activate $HOME/miniconda/
    - conda install --yes jinja2
    - conda config --set show_channel_urls true
    - conda install --yes conda-build anaconda-client conda-verify
    - conda config --add channels conda-forge
    - conda config --add channels dlr-sc
    #- conda install -c dlr-sc opencascade --yes
    #- conda install -c intel mkl-devel --yes
    - ls $HOME/miniconda/lib/
    - conda build purge-all
    # this command is needed to get the git describe data needed by the numbering
    - git fetch --prune --unshallow
    - clang --version
    # conda build uses "build.sh" for both Linux and MacOS. Since we do things differently, we do the following workaround
    - mv -f ./contrib/packaging-python/conda/buildMacOS.sh ./contrib/packaging-python/conda/build.sh
    - conda install -c conda-forge llvm-openmp --yes
  environment:
    name: pychrono-macos
    url: https://anaconda.org/projectchrono/pychrono

.macos-apple-deploy-base:
  extends: .macos-deploy-base
  tags:
    - apple
  environment:
    name: pychrono-macos
    url: https://anaconda.org/projectchrono/pychrono

macos-apple:macos-deploy-python3.8:
  stage: deploy
  needs: []
  extends: .macos-apple-deploy-base
  script:
    - echo "Build PyChrono 3.8 and deploy via Anaconda..."
    - conda build purge-all
    - conda build ./contrib/packaging-python/conda --no-remove-work-dir --dirty --python=3.8
    - anaconda -t $ANACONDA_TOKEN upload $HOME/miniconda/conda-bld/osx-arm64/pychrono*.bz2 -l main --force
  when: manual
  tags:
    - macos
    - monterey
    - apple

macos-apple:macos-deploy-python3.9:
  stage: deploy
  needs: []
  extends: .macos-apple-deploy-base
  script:
    - echo "Build PyChrono 3.9 and deploy via Anaconda..."
    - conda build purge-all
    - conda build ./contrib/packaging-python/conda --no-remove-work-dir --dirty --python=3.9
    - anaconda -t $ANACONDA_TOKEN upload $HOME/miniconda/conda-bld/osx-arm64/pychrono*.bz2 -l main --force
  when: manual
  tags:
    - macos
    - monterey
    - apple

macos-apple:macos-deploy-python3.10:
  stage: deploy
  needs: []
  extends: .macos-apple-deploy-base
  script:
    - echo "Build PyChrono 3.10 and deploy via Anaconda..."
    - conda build purge-all
    - conda build ./contrib/packaging-python/conda --no-remove-work-dir --dirty --python=3.10
    - anaconda -t $ANACONDA_TOKEN upload $HOME/miniconda/conda-bld/osx-arm64/pychrono*.bz2 -l main --force
  when: manual
  tags:
    - macos
    - monterey
    - apple<|MERGE_RESOLUTION|>--- conflicted
+++ resolved
@@ -78,36 +78,9 @@
     - apt-get update; apt-get -y install unzip wget python3 python3-pip libomp-dev
       git cmake ninja-build doxygen libvulkan-dev pkg-config libirrlicht-dev 
       freeglut3-dev mpich libasio-dev libboost-dev libglfw3-dev libglm-dev 
-<<<<<<< HEAD
-      libglew-dev libtinyxml2-dev swig python3-dev libhdf5-dev libnvidia-gl-530 
-      curl software-properties-common
-    - wget -O- https://apt.repos.intel.com/intel-gpg-keys/GPG-PUB-KEY-INTEL-SW-PRODUCTS.PUB | 
-      gpg --dearmor | tee /usr/share/keyrings/oneapi-archive-keyring.gpg > /dev/null
-    - echo "deb [signed-by=/usr/share/keyrings/oneapi-archive-keyring.gpg] 
-      https://apt.repos.intel.com/oneapi all main" | tee /etc/apt/sources.list.d/oneAPI.list
-    - apt update
-    - apt -y install intel-basekit libxcb-randr0-dev libxcb-xtest0-dev libxcb-xinerama0-dev
-      libxcb-shape0-dev libxcb-xkb-dev xorg-dev
-    - ldconfig
-    # ROS
-    - add-apt-repository universe
-    - apt update
-    - curl -sSL https://raw.githubusercontent.com/ros/rosdistro/master/ros.key -o /usr/share/keyrings/ros-archive-keyring.gpg
-    - echo "deb [arch=$(dpkg --print-architecture) signed-by=/usr/share/keyrings/ros-archive-keyring.gpg] 
-      http://packages.ros.org/ros2/ubuntu $(. /etc/os-release && echo $UBUNTU_CODENAME) main" | tee /etc/apt/sources.list.d/ros2.list > /dev/null
-    - apt update
-    - apt install -y ros-humble-ros-base python3-colcon-common-extensions
-    - source /opt/ros/humble/setup.sh
-    - mkdir -p $CI_PROJECT_DIR/contrib/ros_ws/src
-    - cd $CI_PROJECT_DIR/contrib/ros_ws
-    - git clone https://github.com/projectchrono/chrono_ros_interfaces.git src/
-    - colcon build --packages-select chrono_ros_interfaces
-    # Initialize git repository
-=======
       libglew-dev libtinyxml2-dev swig python3-dev libhdf5-dev libnvidia-gl-535
     - apt-get -y upgrade
     - ldconfig
->>>>>>> b88c0ba3
     - cd $CI_PROJECT_DIR
     - git submodule init
     - git submodule update
